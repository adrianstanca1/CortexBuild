import React, { useState, useEffect } from 'react';
import { Shield, Database, Code, Zap, Activity, Key, Terminal, Users, Building2, Package, TrendingUp, AlertCircle, Cpu, Server } from 'lucide-react';
import { getAPIUrl } from '../../config/api.config';

interface SystemStats {
  totalUsers: number;
  activeUsers: number;
  totalCompanies: number;
  totalProjects: number;
  apiCalls24h: number;
  systemHealth: 'healthy' | 'warning' | 'critical';
}

export const SuperAdminAIPanel: React.FC = () => {
  const [stats, setStats] = useState<SystemStats>({
    totalUsers: 0,
    activeUsers: 0,
    totalCompanies: 0,
    totalProjects: 0,
    apiCalls24h: 0,
    systemHealth: 'healthy'
  });
  const [activeTab, setActiveTab] = useState<'overview' | 'ai' | 'sdk' | 'monitoring'>('overview');

  useEffect(() => {
    fetchSystemStats();
  }, []);

  const fetchSystemStats = async () => {
    try {
<<<<<<< HEAD
      const token = localStorage.getItem('constructai_token') || localStorage.getItem('token');
      if (!token) {
        console.warn('No authentication token found');
        return;
      }

      const response = await fetch('http://localhost:3001/api/admin/stats', {
        headers: {
          'Authorization': `Bearer ${token}`,
          'Content-Type': 'application/json'
        }
=======
      const token = localStorage.getItem('token');
      const response = await fetch(getAPIUrl('/admin/stats'), {
        headers: { 'Authorization': `Bearer ${token}` }
>>>>>>> f74f78be
      });

      if (!response.ok) {
        throw new Error(`HTTP ${response.status}: ${response.statusText}`);
      }

      const data = await response.json();
      if (data.success) {
        setStats({
          totalUsers: data.totalUsers?.count || 0,
          activeUsers: data.activeUsers?.count || 0,
          totalCompanies: data.totalCompanies?.count || 0,
          totalProjects: data.totalProjects?.count || 0,
          apiCalls24h: data.apiCalls24h || 0,
          systemHealth: data.systemHealth || 'healthy'
        });
      }
    } catch (error) {
      console.error('Failed to fetch system stats:', error);
      // Set fallback stats for demo purposes
      setStats({
        totalUsers: 1247,
        activeUsers: 892,
        totalCompanies: 156,
        totalProjects: 89,
        apiCalls24h: 2341,
        systemHealth: 'healthy'
      });
    }
  };

  return (
    <div className="space-y-6">
      {/* Super Admin Header */}
      <div className="bg-gradient-to-r from-red-600 to-pink-600 rounded-lg p-6 text-white">
        <div className="flex items-center gap-3 mb-4">
          <Shield className="w-8 h-8" />
        </div>

        {/* Quick Stats */}
        <div className="grid grid-cols-2 md:grid-cols-4 gap-4 mt-6">
          <div className="bg-white bg-opacity-20 rounded-lg p-4">
            <Users className="w-6 h-6 mb-2" />
            <div className="text-2xl font-bold">{stats.totalUsers}</div>
            <div className="text-sm text-red-100">Total Users</div>
          </div>
          <div className="bg-white bg-opacity-20 rounded-lg p-4">
            <Building2 className="w-6 h-6 mb-2" />
            <div className="text-2xl font-bold">{stats.totalCompanies}</div>
            <div className="text-sm text-red-100">Companies</div>
          </div>
          <div className="bg-white bg-opacity-20 rounded-lg p-4">
            <Package className="w-6 h-6 mb-2" />
            <div className="text-2xl font-bold">{stats.totalProjects}</div>
            <div className="text-sm text-red-100">Projects</div>
          </div>
          <div className="bg-white bg-opacity-20 rounded-lg p-4">
            <Activity className="w-6 h-6 mb-2" />
            <div className="text-2xl font-bold">{stats.apiCalls24h}</div>
            <div className="text-sm text-red-100">API Calls (24h)</div>
          </div>
        </div>
      </div>

      {/* Tab Navigation */}
      <div className="bg-white rounded-lg shadow-md">
        <div className="border-b border-gray-200">
          <nav className="flex space-x-8 px-6">
            {[
              { id: 'overview', label: 'System Overview', icon: TrendingUp },
              { id: 'ai', label: 'AI Platform', icon: Cpu },
              { id: 'sdk', label: 'SDK & Developer', icon: Code },
              { id: 'monitoring', label: 'Real-time Monitoring', icon: Activity }
            ].map(tab => (
              <button
                key={tab.id}
                type="button"
                onClick={() => setActiveTab(tab.id as any)}
                className={`flex items-center space-x-2 py-4 px-1 border-b-2 font-medium text-sm ${activeTab === tab.id
                    ? 'border-red-500 text-red-600'
                    : 'border-transparent text-gray-500 hover:text-gray-700 hover:border-gray-300'
                  }`}
              >
                <tab.icon className="w-5 h-5" />
                <span>{tab.label}</span>
              </button>
            ))}
          </nav>
        </div>

        {/* Tab Content */}
        <div className="p-6">
          {activeTab === 'overview' && (
            <div className="space-y-6">
              <h3 className="text-xl font-bold text-gray-800 mb-4">System Health & Performance</h3>

              <div className="grid grid-cols-1 md:grid-cols-3 gap-4">
                <div className="bg-green-50 border border-green-200 rounded-lg p-4">
                  <div className="flex items-center justify-between mb-2">
                    <span className="text-sm font-medium text-green-800">System Status</span>
                    <Server className="w-5 h-5 text-green-600" />
                  </div>
                  <div className="text-2xl font-bold text-green-900">Healthy</div>
                  <div className="text-xs text-green-600 mt-1">All systems operational</div>
                </div>

                <div className="bg-blue-50 border border-blue-200 rounded-lg p-4">
                  <div className="flex items-center justify-between mb-2">
                    <span className="text-sm font-medium text-blue-800">Database</span>
                    <Database className="w-5 h-5 text-blue-600" />
                  </div>
                  <div className="text-2xl font-bold text-blue-900">Online</div>
                  <div className="text-xs text-blue-600 mt-1">SQLite connected</div>
                </div>

                <div className="bg-purple-50 border border-purple-200 rounded-lg p-4">
                  <div className="flex items-center justify-between mb-2">
                    <span className="text-sm font-medium text-purple-800">AI Services</span>
                    <Cpu className="w-5 h-5 text-purple-600" />
                  </div>
                  <div className="text-2xl font-bold text-purple-900">Active</div>
                  <div className="text-xs text-purple-600 mt-1">GPT-4 Turbo ready</div>
                </div>
              </div>

              <div className="bg-gray-50 rounded-lg p-4">
                <h4 className="font-semibold text-gray-800 mb-3">Recent System Events</h4>
                <div className="space-y-2">
                  <div className="flex items-center gap-3 text-sm">
                    <div className="w-2 h-2 bg-green-500 rounded-full"></div>
                    <span className="text-gray-600">System started successfully</span>
                    <span className="text-gray-400 ml-auto">2 hours ago</span>
                  </div>
                  <div className="flex items-center gap-3 text-sm">
                    <div className="w-2 h-2 bg-blue-500 rounded-full"></div>
                    <span className="text-gray-600">Database backup completed</span>
                    <span className="text-gray-400 ml-auto">5 hours ago</span>
                  </div>
                  <div className="flex items-center gap-3 text-sm">
                    <div className="w-2 h-2 bg-purple-500 rounded-full"></div>
                    <span className="text-gray-600">AI model updated</span>
                    <span className="text-gray-400 ml-auto">1 day ago</span>
                  </div>
                </div>
              </div>
            </div>
          )}

          {activeTab === 'ai' && (
            <div className="space-y-6">
              <h3 className="text-xl font-bold text-gray-800 mb-4">AI Platform Management</h3>

              <div className="grid grid-cols-1 md:grid-cols-2 gap-6">
                <div className="bg-gradient-to-br from-blue-50 to-purple-50 border border-blue-200 rounded-lg p-6">
                  <div className="flex items-center gap-3 mb-4">
                    <div className="w-12 h-12 bg-blue-600 rounded-lg flex items-center justify-center">
                      <Cpu className="w-6 h-6 text-white" />
                    </div>
                    <div>
                      <h4 className="font-bold text-gray-800">AI Models</h4>
                      <p className="text-sm text-gray-600">Manage AI capabilities</p>
                    </div>
                  </div>
                  <div className="space-y-2">
                    <div className="flex justify-between items-center">
                      <span className="text-sm text-gray-700">GPT-4 Turbo</span>
                      <span className="px-2 py-1 bg-green-100 text-green-700 text-xs rounded">Active</span>
                    </div>
                    <div className="flex justify-between items-center">
                      <span className="text-sm text-gray-700">Gemini Pro</span>
                      <span className="px-2 py-1 bg-green-100 text-green-700 text-xs rounded">Active</span>
                    </div>
                    <div className="flex justify-between items-center">
                      <span className="text-sm text-gray-700">Claude 3</span>
                      <span className="px-2 py-1 bg-green-100 text-green-700 text-xs rounded">Active</span>
                    </div>
                  </div>
                </div>

                <div className="bg-gradient-to-br from-purple-50 to-pink-50 border border-purple-200 rounded-lg p-6">
                  <div className="flex items-center gap-3 mb-4">
                    <div className="w-12 h-12 bg-purple-600 rounded-lg flex items-center justify-center">
                      <Key className="w-6 h-6 text-white" />
                    </div>
                    <div>
                      <h4 className="font-bold text-gray-800">API Keys</h4>
                      <p className="text-sm text-gray-600">Multi-key load balancing</p>
                    </div>
                  </div>
                  <div className="space-y-2">
                    <div className="flex justify-between items-center">
                      <span className="text-sm text-gray-700">Primary Key</span>
                      <span className="px-2 py-1 bg-blue-100 text-blue-700 text-xs rounded">In Use</span>
                    </div>
                    <div className="flex justify-between items-center">
                      <span className="text-sm text-gray-700">Legacy Key</span>
                      <span className="px-2 py-1 bg-blue-100 text-blue-700 text-xs rounded">Backup</span>
                    </div>
                    <div className="flex justify-between items-center">
                      <span className="text-sm text-gray-700">SDK User Key</span>
                      <span className="px-2 py-1 bg-green-100 text-green-700 text-xs rounded">Active</span>
                    </div>
                  </div>
                </div>
              </div>

              <div className="bg-yellow-50 border border-yellow-200 rounded-lg p-4">
                <div className="flex items-start gap-3">
                  <AlertCircle className="w-5 h-5 text-yellow-600 mt-0.5" />
                  <div>
                    <h4 className="font-semibold text-yellow-800 mb-1">AI Usage Monitoring</h4>
                    <p className="text-sm text-yellow-700">Track token usage, costs, and performance across all AI models. Set limits and alerts for budget control.</p>
                  </div>
                </div>
              </div>
            </div>
          )}

          {activeTab === 'sdk' && (
            <div className="space-y-6">
              <h3 className="text-xl font-bold text-gray-800 mb-4">SDK & Developer Platform</h3>

              <div className="grid grid-cols-1 md:grid-cols-2 gap-6">
                <div className="bg-gradient-to-br from-green-50 to-teal-50 border border-green-200 rounded-lg p-6">
                  <div className="flex items-center gap-3 mb-4">
                    <div className="w-12 h-12 bg-green-600 rounded-lg flex items-center justify-center">
                      <Code className="w-6 h-6 text-white" />
                    </div>
                    <div>
                      <h4 className="font-bold text-gray-800">SDK Environment</h4>
                      <p className="text-sm text-gray-600">Developer sandbox</p>
                    </div>
                  </div>
                  <ul className="space-y-2 text-sm text-gray-700">
                    <li>• Live code editor with syntax highlighting</li>
                    <li>• Real-time API testing</li>
                    <li>• Module development tools</li>
                    <li>• Deployment pipeline</li>
                  </ul>
                </div>

                <div className="bg-gradient-to-br from-orange-50 to-red-50 border border-orange-200 rounded-lg p-6">
                  <div className="flex items-center gap-3 mb-4">
                    <div className="w-12 h-12 bg-orange-600 rounded-lg flex items-center justify-center">
                      <Terminal className="w-6 h-6 text-white" />
                    </div>
                    <div>
                      <h4 className="font-bold text-gray-800">API Documentation</h4>
                      <p className="text-sm text-gray-600">Complete API reference</p>
                    </div>
                  </div>
                  <ul className="space-y-2 text-sm text-gray-700">
                    <li>• 70+ REST API endpoints</li>
                    <li>• WebSocket real-time API</li>
                    <li>• AI integration endpoints</li>
                    <li>• Authentication & security</li>
                  </ul>
                </div>
              </div>
            </div>
          )}

          {activeTab === 'monitoring' && (
            <div className="space-y-6">
              <h3 className="text-xl font-bold text-gray-800 mb-4">Real-time System Monitoring</h3>

              <div className="bg-gray-50 rounded-lg p-6">
                <div className="flex items-center justify-between mb-4">
                  <h4 className="font-semibold text-gray-800">Active Users</h4>
                  <span className="text-2xl font-bold text-blue-600">{stats.activeUsers}</span>
                </div>
                <div className="h-2 bg-gray-200 rounded-full overflow-hidden">
                  <div
                    className="h-full bg-gradient-to-r from-blue-500 to-purple-500 transition-all"
                    style={{ width: `${(stats.activeUsers / stats.totalUsers) * 100}%` }}
                  ></div>
                </div>
                <p className="text-sm text-gray-600 mt-2">
                  {stats.activeUsers} of {stats.totalUsers} users currently active
                </p>
              </div>

              <div className="grid grid-cols-1 md:grid-cols-3 gap-4">
                <div className="bg-white border border-gray-200 rounded-lg p-4">
                  <div className="flex items-center justify-between mb-2">
                    <span className="text-sm font-medium text-gray-600">WebSocket</span>
                    <Activity className="w-5 h-5 text-green-500" />
                  </div>
                  <div className="text-xl font-bold text-gray-900">Connected</div>
                  <div className="text-xs text-gray-500 mt-1">Real-time sync active</div>
                </div>

                <div className="bg-white border border-gray-200 rounded-lg p-4">
                  <div className="flex items-center justify-between mb-2">
                    <span className="text-sm font-medium text-gray-600">API Health</span>
                    <Zap className="w-5 h-5 text-yellow-500" />
                  </div>
                  <div className="text-xl font-bold text-gray-900">99.9%</div>
                  <div className="text-xs text-gray-500 mt-1">Uptime last 30 days</div>
                </div>

                <div className="bg-white border border-gray-200 rounded-lg p-4">
                  <div className="flex items-center justify-between mb-2">
                    <span className="text-sm font-medium text-gray-600">Response Time</span>
                    <TrendingUp className="w-5 h-5 text-blue-500" />
                  </div>
                  <div className="text-xl font-bold text-gray-900">45ms</div>
                  <div className="text-xs text-gray-500 mt-1">Average response</div>
                </div>
              </div>
            </div>
          )}
        </div>
      </div>
    </div>
  );
};<|MERGE_RESOLUTION|>--- conflicted
+++ resolved
@@ -28,7 +28,6 @@
 
   const fetchSystemStats = async () => {
     try {
-<<<<<<< HEAD
       const token = localStorage.getItem('constructai_token') || localStorage.getItem('token');
       if (!token) {
         console.warn('No authentication token found');
@@ -40,11 +39,6 @@
           'Authorization': `Bearer ${token}`,
           'Content-Type': 'application/json'
         }
-=======
-      const token = localStorage.getItem('token');
-      const response = await fetch(getAPIUrl('/admin/stats'), {
-        headers: { 'Authorization': `Bearer ${token}` }
->>>>>>> f74f78be
       });
 
       if (!response.ok) {
