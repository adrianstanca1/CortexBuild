/**
 * Database Viewer Component
 * View tables, run queries, inspect data
 */

import React, { useState } from 'react';
import {
    Database,
    Table,
    Search,
    Play,
    Download,
    RefreshCw,
    Eye
} from 'lucide-react';
import toast from 'react-hot-toast';
import { LightErrorBoundary } from '../../src/components/ErrorBoundaries';

interface TableInfo {
    name: string;
    rows: number;
    size: string;
}

interface DatabaseViewerProps {
    isDarkMode: boolean;
}

const MOCK_TABLES: TableInfo[] = [
    { name: 'users', rows: 1247, size: '2.4 MB' },
    { name: 'projects', rows: 523, size: '1.8 MB' },
    { name: 'tasks', rows: 3891, size: '5.2 MB' },
    { name: 'companies', rows: 156, size: '0.9 MB' },
    { name: 'invoices', rows: 892, size: '3.1 MB' }
];

const MOCK_QUERY_RESULTS = [
    { id: 1, name: 'John Doe', email: 'john@example.com', role: 'developer', created_at: '2024-01-15' },
    { id: 2, name: 'Jane Smith', email: 'jane@example.com', role: 'admin', created_at: '2024-01-16' },
    { id: 3, name: 'Bob Johnson', email: 'bob@example.com', role: 'user', created_at: '2024-01-17' }
];

const DatabaseViewer: React.FC<DatabaseViewerProps> = ({ isDarkMode }) => {
    const [selectedTable, setSelectedTable] = useState<string | null>(null);
    const [sqlQuery, setSqlQuery] = useState('SELECT * FROM users LIMIT 10;');
    const [queryResults, setQueryResults] = useState<any[]>([]);
    const [isExecuting, setIsExecuting] = useState(false);
    const [searchQuery, setSearchQuery] = useState('');

    const executeQuery = async () => {
        if (!sqlQuery.trim()) {
            toast.error('Please enter a SQL query');
            return;
        }

        setIsExecuting(true);
        // Simulate query execution
        await new Promise(resolve => setTimeout(resolve, 800));
        setQueryResults(MOCK_QUERY_RESULTS);
        setIsExecuting(false);
        toast.success('Query executed successfully');
    };

    const handleTableClick = (tableName: string) => {
        setSelectedTable(tableName);
        setSqlQuery(`SELECT * FROM ${tableName} LIMIT 10;`);
        toast.success(`Selected table: ${tableName}`);
    };

    const exportResults = () => {
        toast.success('Results exported to CSV');
    };

    const filteredTables = MOCK_TABLES.filter(table =>
        table.name.toLowerCase().includes(searchQuery.toLowerCase())
    );

    const bgClass = isDarkMode ? 'bg-gray-800 border-gray-700' : 'bg-white border-gray-200';
    const inputClass = isDarkMode ? 'bg-gray-700 text-white border-gray-600' : 'bg-white text-gray-900 border-gray-300';

    return (
        <div className={`${bgClass} border rounded-xl shadow-lg h-full flex flex-col`}>
            {/* Header */}
            <div className="p-4 border-b border-gray-700">
                <div className="flex items-center justify-between mb-4">
                    <div className="flex items-center gap-2">
                        <Database className="h-5 w-5 text-blue-500" />
                        <h3 className={`font-bold text-lg ${isDarkMode ? 'text-white' : 'text-gray-900'}`}>
                            Database Viewer
                        </h3>
                    </div>
                    <button
                        type="button"
                        className={`p-2 rounded-lg transition-colors ${isDarkMode ? 'hover:bg-gray-700 text-gray-400' : 'hover:bg-gray-100 text-gray-600'
                            }`}
                        title="Refresh"
                    >
                        <RefreshCw className="h-4 w-4" />
                    </button>
                </div>

                {/* Connection Info */}
                <div className={`flex items-center gap-2 px-3 py-2 rounded-lg ${isDarkMode ? 'bg-gray-700' : 'bg-gray-100'}`}>
                    <div className="w-2 h-2 bg-green-500 rounded-full animate-pulse"></div>
                    <span className={`text-sm ${isDarkMode ? 'text-gray-300' : 'text-gray-700'}`}>
                        Connected to PostgreSQL
                    </span>
                    <span className={`ml-auto text-xs ${isDarkMode ? 'text-gray-400' : 'text-gray-600'}`}>
                        {MOCK_TABLES.length} tables
                    </span>
                </div>
            </div>

            <div className="flex-1 flex overflow-hidden">
                {/* Tables Sidebar */}
                <div className={`w-64 border-r ${isDarkMode ? 'border-gray-700' : 'border-gray-200'} flex flex-col`}>
                    <div className="p-3">
                        <div className="relative">
                            <Search className="absolute left-3 top-1/2 transform -translate-y-1/2 h-4 w-4 text-gray-400" />
                            <input
                                type="text"
                                placeholder="Search tables..."
                                value={searchQuery}
                                onChange={(e) => setSearchQuery(e.target.value)}
                                className={`w-full pl-10 pr-3 py-2 rounded-lg border ${inputClass} focus:outline-none focus:ring-2 focus:ring-blue-500 text-sm`}
                            />
                        </div>
                    </div>

                    <div className="flex-1 overflow-y-auto p-2">
                        {filteredTables.map((table) => (
                            <div
                                key={table.name}
                                onClick={() => handleTableClick(table.name)}
                                className={`flex items-center gap-3 p-3 rounded-lg cursor-pointer transition-all mb-1 ${selectedTable === table.name
                                    ? 'bg-gradient-to-r from-blue-600 to-cyan-600 text-white'
                                    : isDarkMode
                                        ? 'hover:bg-gray-700 text-gray-300'
                                        : 'hover:bg-gray-100 text-gray-700'
                                    }`}
                            >
                                <Table className="h-4 w-4 flex-shrink-0" />
                                <div className="flex-1 min-w-0">
                                    <p className="text-sm font-medium truncate">{table.name}</p>
                                    <p className={`text-xs ${selectedTable === table.name ? 'text-white/70' : 'text-gray-500'}`}>
                                        {table.rows.toLocaleString()} rows
                                    </p>
                                </div>
                                <span className={`text-xs ${selectedTable === table.name ? 'text-white/70' : 'text-gray-500'}`}>
                                    {table.size}
                                </span>
                            </div>
                        ))}
                    </div>
                </div>

                {/* Query Editor & Results */}
                <div className="flex-1 flex flex-col">
                    {/* SQL Editor */}
                    <div className="p-4 border-b border-gray-700">
                        <div className="flex items-center justify-between mb-2">
                            <label className={`text-sm font-semibold ${isDarkMode ? 'text-gray-300' : 'text-gray-700'}`}>
                                SQL Query
                            </label>
                            <div className="flex gap-2">
                                <button
                                    type="button"
                                    onClick={executeQuery}
                                    disabled={isExecuting}
                                    className="flex items-center gap-2 px-3 py-1.5 bg-gradient-to-r from-blue-600 to-cyan-600 hover:from-blue-700 hover:to-cyan-700 text-white rounded-lg text-sm transition-all disabled:opacity-50"
                                >
                                    <Play className="h-4 w-4" />
                                    {isExecuting ? 'Running...' : 'Run Query'}
                                </button>
                            </div>
                        </div>
                        <textarea
                            value={sqlQuery}
                            onChange={(e) => setSqlQuery(e.target.value)}
                            className={`w-full px-3 py-2 rounded-lg border ${inputClass} focus:outline-none focus:ring-2 focus:ring-blue-500 font-mono text-sm resize-none`}
                            rows={4}
                            placeholder="Enter SQL query..."
                        />
                    </div>

                    {/* Results */}
                    <div className="flex-1 overflow-auto p-4">
                        {queryResults.length > 0 ? (
                            <div>
                                <div className="flex items-center justify-between mb-3">
                                    <h4 className={`text-sm font-semibold ${isDarkMode ? 'text-gray-300' : 'text-gray-700'}`}>
                                        Results ({queryResults.length} rows)
                                    </h4>
                                    <button
                                        type="button"
                                        onClick={exportResults}
                                        className={`flex items-center gap-2 px-3 py-1.5 rounded-lg text-sm transition-colors ${isDarkMode ? 'hover:bg-gray-700 text-gray-400' : 'hover:bg-gray-100 text-gray-600'
                                            }`}
                                    >
                                        <Download className="h-4 w-4" />
                                        Export CSV
                                    </button>
                                </div>
                                <div className="overflow-x-auto">
                                    <table className="w-full text-sm">
                                        <thead>
                                            <tr className={isDarkMode ? 'bg-gray-700' : 'bg-gray-100'}>
                                                {Object.keys(queryResults[0]).map((key) => (
                                                    <th
                                                        key={key}
                                                        className={`px-4 py-2 text-left font-semibold ${isDarkMode ? 'text-gray-300' : 'text-gray-700'
                                                            }`}
                                                    >
                                                        {key}
                                                    </th>
                                                ))}
                                            </tr>
                                        </thead>
                                        <tbody>
                                            {queryResults.map((row, idx) => (
                                                <tr
                                                    key={idx}
                                                    className={`border-b ${isDarkMode ? 'border-gray-700 hover:bg-gray-700/50' : 'border-gray-200 hover:bg-gray-50'
                                                        }`}
                                                >
                                                    {Object.values(row).map((value: any, i) => (
                                                        <td
                                                            key={i}
                                                            className={`px-4 py-2 ${isDarkMode ? 'text-gray-300' : 'text-gray-700'}`}
                                                        >
                                                            {String(value)}
                                                        </td>
                                                    ))}
                                                </tr>
                                            ))}
                                        </tbody>
                                    </table>
                                </div>
                            </div>
                        ) : (
                            <div className="flex flex-col items-center justify-center h-full text-center">
                                <Eye className={`h-12 w-12 mb-3 ${isDarkMode ? 'text-gray-600' : 'text-gray-400'}`} />
                                <p className={`text-sm ${isDarkMode ? 'text-gray-400' : 'text-gray-600'}`}>
                                    Run a query to see results
                                </p>
                            </div>
                        )}
                    </div>
                </div>
            </div>
        </div>
    );
};

<<<<<<< HEAD
// Wrap with LightErrorBoundary
const WrappedDatabaseViewer: React.FC<DatabaseViewerProps> = (props) => {
    return (
        <LightErrorBoundary>
            <DatabaseViewer {...props} />
        </LightErrorBoundary>
    );
};

export default WrappedDatabaseViewer;
=======
export default DatabaseViewer;
>>>>>>> f74f78be
<|MERGE_RESOLUTION|>--- conflicted
+++ resolved
@@ -252,7 +252,6 @@
     );
 };
 
-<<<<<<< HEAD
 // Wrap with LightErrorBoundary
 const WrappedDatabaseViewer: React.FC<DatabaseViewerProps> = (props) => {
     return (
@@ -263,6 +262,3 @@
 };
 
 export default WrappedDatabaseViewer;
-=======
-export default DatabaseViewer;
->>>>>>> f74f78be
