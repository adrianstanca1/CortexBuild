--- conflicted
+++ resolved
@@ -236,7 +236,6 @@
     );
 };
 
-<<<<<<< HEAD
 // Wrap with LightErrorBoundary
 const WrappedGitPanel: React.FC<GitPanelProps> = (props) => {
     return (
@@ -247,6 +246,3 @@
 };
 
 export default WrappedGitPanel;
-=======
-export default GitPanel;
->>>>>>> f74f78be
