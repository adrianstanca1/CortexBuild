/**
 * API Testing Tool
 * Test REST APIs with different methods, headers, and body
 */

import React, { useState } from 'react';
import {
    Send,
    Plus,
    Trash2,
    Copy,
    Check,
    Globe,
    Clock
} from 'lucide-react';
import toast from 'react-hot-toast';
import { LightErrorBoundary } from '../../src/components/ErrorBoundaries';

interface Header {
    key: string;
    value: string;
}

interface APITesterProps {
    isDarkMode: boolean;
}

const APITester: React.FC<APITesterProps> = ({ isDarkMode }) => {
    const [method, setMethod] = useState<'GET' | 'POST' | 'PUT' | 'DELETE' | 'PATCH'>('GET');
    const [url, setUrl] = useState('https://api.example.com/users');
    const [headers, setHeaders] = useState<Header[]>([
        { key: 'Content-Type', value: 'application/json' }
    ]);
    const [body, setBody] = useState('{\n  "name": "John Doe",\n  "email": "john@example.com"\n}');
    const [response, setResponse] = useState<any>(null);
    const [isLoading, setIsLoading] = useState(false);
    const [responseTime, setResponseTime] = useState<number | null>(null);
    const [copied, setCopied] = useState(false);

    const addHeader = () => {
        setHeaders([...headers, { key: '', value: '' }]);
    };

    const removeHeader = (index: number) => {
        setHeaders(headers.filter((_, i) => i !== index));
    };

    const updateHeader = (index: number, field: 'key' | 'value', value: string) => {
        const newHeaders = [...headers];
        newHeaders[index][field] = value;
        setHeaders(newHeaders);
    };

    const sendRequest = async () => {
        setIsLoading(true);
        const startTime = Date.now();

        // Simulate API call
        await new Promise(resolve => setTimeout(resolve, 1000));

        const mockResponse = {
            status: 200,
            statusText: 'OK',
            data: {
                id: 1,
                name: 'John Doe',
                email: 'john@example.com',
                role: 'developer',
                created_at: '2024-01-15T10:30:00Z'
            },
            headers: {
                'content-type': 'application/json',
                'x-request-id': 'abc-123-def-456'
            }
        };

        setResponse(mockResponse);
        setResponseTime(Date.now() - startTime);
        setIsLoading(false);
        toast.success('Request completed');
    };

    const copyResponse = () => {
        if (response) {
            navigator.clipboard.writeText(JSON.stringify(response.data, null, 2));
            setCopied(true);
            toast.success('Response copied to clipboard');
            setTimeout(() => setCopied(false), 2000);
        }
    };

    const getMethodColor = (m: string) => {
        switch (m) {
            case 'GET': return 'bg-blue-600 hover:bg-blue-700';
            case 'POST': return 'bg-green-600 hover:bg-green-700';
            case 'PUT': return 'bg-yellow-600 hover:bg-yellow-700';
            case 'DELETE': return 'bg-red-600 hover:bg-red-700';
            case 'PATCH': return 'bg-purple-600 hover:bg-purple-700';
            default: return 'bg-gray-600 hover:bg-gray-700';
        }
    };

    const bgClass = isDarkMode ? 'bg-gray-800 border-gray-700' : 'bg-white border-gray-200';
    const inputClass = isDarkMode ? 'bg-gray-700 text-white border-gray-600' : 'bg-white text-gray-900 border-gray-300';

    return (
        <div className={`${bgClass} border rounded-xl shadow-lg h-full flex flex-col`}>
            {/* Header */}
            <div className="p-4 border-b border-gray-700">
                <div className="flex items-center gap-2 mb-4">
                    <Globe className="h-5 w-5 text-green-500" />
                    <h3 className={`font-bold text-lg ${isDarkMode ? 'text-white' : 'text-gray-900'}`}>
                        API Tester
                    </h3>
                </div>

                {/* Request Builder */}
                <div className="space-y-3">
                    {/* Method & URL */}
                    <div className="flex gap-2">
                        <select
                            value={method}
                            onChange={(e) => setMethod(e.target.value as any)}
                            className={`px-4 py-2 rounded-lg border ${inputClass} focus:outline-none focus:ring-2 focus:ring-green-500 font-semibold`}
                        >
                            <option value="GET">GET</option>
                            <option value="POST">POST</option>
                            <option value="PUT">PUT</option>
                            <option value="DELETE">DELETE</option>
                            <option value="PATCH">PATCH</option>
                        </select>
                        <input
                            type="text"
                            value={url}
                            onChange={(e) => setUrl(e.target.value)}
                            placeholder="https://api.example.com/endpoint"
                            className={`flex-1 px-4 py-2 rounded-lg border ${inputClass} focus:outline-none focus:ring-2 focus:ring-green-500`}
                        />
                        <button
                            type="button"
                            onClick={sendRequest}
                            disabled={isLoading}
                            className={`flex items-center gap-2 px-6 py-2 ${getMethodColor(method)} text-white rounded-lg transition-colors disabled:opacity-50 font-semibold`}
                        >
                            <Send className="h-4 w-4" />
                            {isLoading ? 'Sending...' : 'Send'}
                        </button>
                    </div>

                    {/* Headers */}
                    <div>
                        <div className="flex items-center justify-between mb-2">
                            <label className={`text-sm font-semibold ${isDarkMode ? 'text-gray-300' : 'text-gray-700'}`}>
                                Headers
                            </label>
                            <button
                                type="button"
                                onClick={addHeader}
                                className={`flex items-center gap-1 px-2 py-1 rounded text-xs transition-colors ${isDarkMode ? 'hover:bg-gray-700 text-gray-400' : 'hover:bg-gray-100 text-gray-600'
                                    }`}
                            >
                                <Plus className="h-3 w-3" />
                                Add Header
                            </button>
                        </div>
                        <div className="space-y-2">
                            {headers.map((header, index) => (
                                <div key={index} className="flex gap-2">
                                    <input
                                        type="text"
                                        value={header.key}
                                        onChange={(e) => updateHeader(index, 'key', e.target.value)}
                                        placeholder="Header name"
                                        className={`flex-1 px-3 py-2 rounded-lg border ${inputClass} focus:outline-none focus:ring-2 focus:ring-green-500 text-sm`}
                                    />
                                    <input
                                        type="text"
                                        value={header.value}
                                        onChange={(e) => updateHeader(index, 'value', e.target.value)}
                                        placeholder="Header value"
                                        className={`flex-1 px-3 py-2 rounded-lg border ${inputClass} focus:outline-none focus:ring-2 focus:ring-green-500 text-sm`}
                                    />
                                    <button
                                        type="button"
                                        onClick={() => removeHeader(index)}
                                        className={`p-2 rounded-lg transition-colors ${isDarkMode ? 'hover:bg-gray-700 text-gray-400' : 'hover:bg-gray-100 text-gray-600'
                                            }`}
                                    >
                                        <Trash2 className="h-4 w-4" />
                                    </button>
                                </div>
                            ))}
                        </div>
                    </div>

                    {/* Body (for POST/PUT/PATCH) */}
                    {['POST', 'PUT', 'PATCH'].includes(method) && (
                        <div>
                            <label className={`text-sm font-semibold mb-2 block ${isDarkMode ? 'text-gray-300' : 'text-gray-700'}`}>
                                Request Body (JSON)
                            </label>
                            <textarea
                                value={body}
                                onChange={(e) => setBody(e.target.value)}
                                className={`w-full px-3 py-2 rounded-lg border ${inputClass} focus:outline-none focus:ring-2 focus:ring-green-500 font-mono text-sm resize-none`}
                                rows={6}
                                placeholder='{\n  "key": "value"\n}'
                            />
                        </div>
                    )}
                </div>
            </div>

            {/* Response */}
            <div className="flex-1 overflow-auto p-4">
                {response ? (
                    <div className="space-y-4">
                        {/* Response Status */}
                        <div className="flex items-center justify-between">
                            <div className="flex items-center gap-3">
                                <div className={`px-3 py-1 rounded-lg font-semibold ${response.status < 300 ? 'bg-green-600 text-white' : 'bg-red-600 text-white'
                                    }`}>
                                    {response.status} {response.statusText}
                                </div>
                                {responseTime && (
                                    <div className="flex items-center gap-1 text-sm text-gray-500">
                                        <Clock className="h-4 w-4" />
                                        {responseTime}ms
                                    </div>
                                )}
                            </div>
                            <button
                                type="button"
                                onClick={copyResponse}
                                className={`flex items-center gap-2 px-3 py-1.5 rounded-lg text-sm transition-colors ${isDarkMode ? 'hover:bg-gray-700 text-gray-400' : 'hover:bg-gray-100 text-gray-600'
                                    }`}
                            >
                                {copied ? <Check className="h-4 w-4" /> : <Copy className="h-4 w-4" />}
                                {copied ? 'Copied!' : 'Copy'}
                            </button>
                        </div>

                        {/* Response Body */}
                        <div>
                            <h4 className={`text-sm font-semibold mb-2 ${isDarkMode ? 'text-gray-300' : 'text-gray-700'}`}>
                                Response Body
                            </h4>
                            <pre className={`p-4 rounded-lg overflow-auto text-sm ${isDarkMode ? 'bg-gray-900 text-green-400' : 'bg-gray-50 text-gray-800'}`}>
                                {JSON.stringify(response.data, null, 2)}
                            </pre>
                        </div>

                        {/* Response Headers */}
                        <div>
                            <h4 className={`text-sm font-semibold mb-2 ${isDarkMode ? 'text-gray-300' : 'text-gray-700'}`}>
                                Response Headers
                            </h4>
                            <div className={`p-4 rounded-lg ${isDarkMode ? 'bg-gray-900' : 'bg-gray-50'}`}>
                                {Object.entries(response.headers).map(([key, value]) => (
                                    <div key={key} className="flex gap-2 text-sm mb-1">
                                        <span className={`font-semibold ${isDarkMode ? 'text-blue-400' : 'text-blue-600'}`}>
                                            {key}:
                                        </span>
                                        <span className={isDarkMode ? 'text-gray-300' : 'text-gray-700'}>
                                            {String(value)}
                                        </span>
                                    </div>
                                ))}
                            </div>
                        </div>
                    </div>
                ) : (
                    <div className="flex flex-col items-center justify-center h-full text-center">
                        <Send className={`h-12 w-12 mb-3 ${isDarkMode ? 'text-gray-600' : 'text-gray-400'}`} />
                        <p className={`text-sm ${isDarkMode ? 'text-gray-400' : 'text-gray-600'}`}>
                            Send a request to see the response
                        </p>
                    </div>
                )}
            </div>
        </div>
    );
};

<<<<<<< HEAD
// Wrap with LightErrorBoundary
const WrappedAPITester: React.FC<APITesterProps> = (props) => {
    return (
        <LightErrorBoundary>
            <APITester {...props} />
        </LightErrorBoundary>
    );
};

export default WrappedAPITester;
=======
export default APITester;
>>>>>>> f74f78be
<|MERGE_RESOLUTION|>--- conflicted
+++ resolved
@@ -282,7 +282,6 @@
     );
 };
 
-<<<<<<< HEAD
 // Wrap with LightErrorBoundary
 const WrappedAPITester: React.FC<APITesterProps> = (props) => {
     return (
@@ -293,6 +292,3 @@
 };
 
 export default WrappedAPITester;
-=======
-export default APITester;
->>>>>>> f74f78be
