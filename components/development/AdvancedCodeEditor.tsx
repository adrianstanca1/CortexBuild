/**
 * Advanced Code Editor - Monaco Editor (VS Code engine)
 * 
 * Features:
 * - Syntax highlighting for multiple languages
 * - IntelliSense (autocomplete)
 * - Error detection
 * - Code formatting
 * - Multi-file support
 * - Themes (dark/light)
 * - Minimap
 * - Find & Replace
 */

<<<<<<< HEAD
import React, { useState, useRef, useEffect, Suspense, lazy } from 'react';
=======
import React, { useState, useRef } from 'react';
import Editor from '@monaco-editor/react';
>>>>>>> f74f78be
import {
    Play,
    Save,
    Download,
    Settings,
    FileCode,
    Plus,
    X,
    Terminal,
    Bug
} from 'lucide-react';
import toast from 'react-hot-toast';
import { EditorErrorBoundary } from '../../src/components/ErrorBoundaries';
import { SkeletonLoader } from '../../src/utils/lazyLoad';

// Lazy load Monaco Editor for better bundle size
const Editor = lazy(() => import('@monaco-editor/react'));

interface AdvancedCodeEditorProps {
    isDarkMode?: boolean;
}

interface CodeFile {
    id: string;
    name: string;
    language: string;
    content: string;
    path: string;
}

const AdvancedCodeEditor: React.FC<AdvancedCodeEditorProps> = ({ isDarkMode = true }) => {
    const [files, setFiles] = useState<CodeFile[]>([
        {
            id: '1',
            name: 'app.tsx',
            language: 'typescript',
            path: '/src/app.tsx',
            content: `import React from 'react';

interface AppProps {
    title: string;
}

const App: React.FC<AppProps> = ({ title }) => {
    return (
        <div className="app">
            <h1>{title}</h1>
            <p>Welcome to CortexBuild!</p>
        </div>
    );
};

export default App;`
        },
        {
            id: '2',
            name: 'styles.css',
            language: 'css',
            path: '/src/styles.css',
            content: `.app {
    max-width: 1200px;
    margin: 0 auto;
    padding: 20px;
}

h1 {
    color: #6366f1;
    font-size: 2rem;
    font-weight: bold;
}`
        }
    ]);

    const [activeFileId, setActiveFileId] = useState(files[0].id);
    const [editorTheme, setEditorTheme] = useState<'vs-dark' | 'light'>('vs-dark');
    const [fontSize, setFontSize] = useState(14);
    const [showSettings, setShowSettings] = useState(false);
    const [consoleOutput, setConsoleOutput] = useState<string[]>([]);
    const editorRef = useRef<any>(null);

    const activeFile = files.find(f => f.id === activeFileId) || files[0];

    const handleEditorDidMount = (editor: any, monaco: any) => {
        editorRef.current = editor;

        // Configure Monaco Editor
        monaco.languages.typescript.typescriptDefaults.setCompilerOptions({
            target: monaco.languages.typescript.ScriptTarget.ES2020,
            allowNonTsExtensions: true,
            moduleResolution: monaco.languages.typescript.ModuleResolutionKind.NodeJs,
            module: monaco.languages.typescript.ModuleKind.CommonJS,
            noEmit: true,
            esModuleInterop: true,
            jsx: monaco.languages.typescript.JsxEmit.React,
            reactNamespace: 'React',
            allowJs: true,
            typeRoots: ['node_modules/@types']
        });

        // Add keyboard shortcuts
        editor.addCommand(monaco.KeyMod.CtrlCmd | monaco.KeyCode.KeyS, () => {
            saveFile();
        });

        editor.addCommand(monaco.KeyMod.CtrlCmd | monaco.KeyCode.KeyR, () => {
            runCode();
        });
    };

    const handleEditorChange = (value: string | undefined) => {
        if (value !== undefined) {
            setFiles(files.map(f =>
                f.id === activeFileId ? { ...f, content: value } : f
            ));
        }
    };

    const saveFile = () => {
        toast.success(`Saved ${activeFile.name}`);
        // In production, save to backend/database
    };

    const runCode = () => {
        setConsoleOutput([]);
        toast.loading('Running code...');

        try {
            // Simulate code execution
            setTimeout(() => {
                setConsoleOutput([
                    '> Running code...',
                    '> Compiling TypeScript...',
                    '> Build successful!',
                    '> Starting development server...',
                    '> Server running on http://localhost:3000',
                    '> ✓ Compiled successfully'
                ]);
                toast.dismiss();
                toast.success('Code executed successfully!');
            }, 1500);
        } catch (error) {
            toast.dismiss();
            toast.error('Execution failed');
            setConsoleOutput([
                '> Error: Compilation failed',
                `> ${error}`
            ]);
        }
    };

    const createNewFile = () => {
        const newFile: CodeFile = {
            id: Date.now().toString(),
            name: 'untitled.tsx',
            language: 'typescript',
            path: '/src/untitled.tsx',
            content: '// New file\n'
        };
        setFiles([...files, newFile]);
        setActiveFileId(newFile.id);
        toast.success('New file created');
    };

    const closeFile = (fileId: string) => {
        if (files.length === 1) {
            toast.error('Cannot close the last file');
            return;
        }

        const newFiles = files.filter(f => f.id !== fileId);
        setFiles(newFiles);

        if (activeFileId === fileId) {
            setActiveFileId(newFiles[0].id);
        }

        toast.success('File closed');
    };

    const formatCode = () => {
        if (editorRef.current) {
            editorRef.current.getAction('editor.action.formatDocument').run();
            toast.success('Code formatted');
        }
    };

    const downloadFile = () => {
        const blob = new Blob([activeFile.content], { type: 'text/plain' });
        const url = URL.createObjectURL(blob);
        const a = document.createElement('a');
        a.href = url;
        a.download = activeFile.name;
        a.click();
        URL.revokeObjectURL(url);
        toast.success('File downloaded');
    };

    return (
        <div className={`h-full flex flex-col ${isDarkMode ? 'bg-gray-900' : 'bg-gray-50'}`}>
            {/* Header */}
            <div className={`flex items-center justify-between px-6 py-4 border-b ${isDarkMode ? 'bg-gray-800 border-gray-700' : 'bg-white border-gray-200'
                }`}>
                <div className="flex items-center gap-4">
                    <FileCode className={`h-6 w-6 ${isDarkMode ? 'text-purple-400' : 'text-purple-600'}`} />
                    <h2 className={`text-xl font-bold ${isDarkMode ? 'text-white' : 'text-gray-900'}`}>
                        Advanced Code Editor
                    </h2>
                </div>

                <div className="flex items-center gap-2">
                    <button
                        type="button"
                        onClick={createNewFile}
                        className="flex items-center gap-2 px-3 py-2 bg-blue-500/20 text-blue-500 hover:bg-blue-500/30 rounded-lg transition-all"
                    >
                        <Plus className="h-4 w-4" />
                        New File
                    </button>
                    <button
                        type="button"
                        onClick={saveFile}
                        className="flex items-center gap-2 px-3 py-2 bg-green-500/20 text-green-500 hover:bg-green-500/30 rounded-lg transition-all"
                    >
                        <Save className="h-4 w-4" />
                        Save
                    </button>
                    <button
                        type="button"
                        onClick={runCode}
                        className="flex items-center gap-2 px-3 py-2 bg-gradient-to-r from-purple-600 to-indigo-600 hover:from-purple-700 hover:to-indigo-700 text-white rounded-lg font-semibold transition-all"
                    >
                        <Play className="h-4 w-4" />
                        Run
                    </button>
                    <button
                        type="button"
                        onClick={formatCode}
                        className={`p-2 rounded-lg transition-all ${isDarkMode ? 'hover:bg-gray-700' : 'hover:bg-gray-200'
                            }`}
                    >
                        <Bug className={`h-5 w-5 ${isDarkMode ? 'text-gray-400' : 'text-gray-600'}`} />
                    </button>
                    <button
                        type="button"
                        onClick={downloadFile}
                        className={`p-2 rounded-lg transition-all ${isDarkMode ? 'hover:bg-gray-700' : 'hover:bg-gray-200'
                            }`}
                    >
                        <Download className={`h-5 w-5 ${isDarkMode ? 'text-gray-400' : 'text-gray-600'}`} />
                    </button>
                    <button
                        type="button"
                        onClick={() => setShowSettings(!showSettings)}
                        className={`p-2 rounded-lg transition-all ${isDarkMode ? 'hover:bg-gray-700' : 'hover:bg-gray-200'
                            }`}
                    >
                        <Settings className={`h-5 w-5 ${isDarkMode ? 'text-gray-400' : 'text-gray-600'}`} />
                    </button>
                </div>
            </div>

            {/* File Tabs */}
            <div className={`flex items-center gap-1 px-4 py-2 border-b overflow-x-auto ${isDarkMode ? 'bg-gray-800 border-gray-700' : 'bg-gray-100 border-gray-200'
                }`}>
                {files.map(file => (
                    <div
                        key={file.id}
                        className={`flex items-center gap-2 px-4 py-2 rounded-t-lg cursor-pointer transition-all ${activeFileId === file.id
                            ? isDarkMode ? 'bg-gray-900 text-white' : 'bg-white text-gray-900'
                            : isDarkMode ? 'bg-gray-700 text-gray-400 hover:bg-gray-600' : 'bg-gray-200 text-gray-600 hover:bg-gray-300'
                            }`}
                        onClick={() => setActiveFileId(file.id)}
                    >
                        <span className="text-sm font-medium">{file.name}</span>
                        {files.length > 1 && (
                            <button
                                type="button"
                                onClick={(e) => {
                                    e.stopPropagation();
                                    closeFile(file.id);
                                }}
                                className="hover:bg-red-500/20 rounded p-1"
                            >
                                <X className="h-3 w-3" />
                            </button>
                        )}
                    </div>
                ))}
            </div>

            {/* Editor */}
            <div className="flex-1 relative">
                <Suspense fallback={<SkeletonLoader type="editor" />}>
                    <Editor
                        height="100%"
                        language={activeFile.language}
                        value={activeFile.content}
                        theme={editorTheme}
                        onChange={handleEditorChange}
                        onMount={handleEditorDidMount}
                        options={{
                            fontSize,
                            minimap: { enabled: true },
                            scrollBeyondLastLine: false,
                            automaticLayout: true,
                            tabSize: 2,
                            wordWrap: 'on',
                            formatOnPaste: true,
                            formatOnType: true,
                            suggestOnTriggerCharacters: true,
                            quickSuggestions: true,
                            parameterHints: { enabled: true },
                            folding: true,
                            lineNumbers: 'on',
                            renderWhitespace: 'selection',
                            cursorBlinking: 'smooth',
                            cursorSmoothCaretAnimation: 'on'
                        }}
                    />
                </Suspense>
            </div>

            {/* Console Output */}
            {consoleOutput.length > 0 && (
                <div className={`h-48 border-t overflow-y-auto ${isDarkMode ? 'bg-gray-800 border-gray-700' : 'bg-gray-100 border-gray-200'
                    }`}>
                    <div className="flex items-center gap-2 px-4 py-2 border-b">
                        <Terminal className={`h-4 w-4 ${isDarkMode ? 'text-gray-400' : 'text-gray-600'}`} />
                        <span className={`text-sm font-semibold ${isDarkMode ? 'text-white' : 'text-gray-900'}`}>
                            Console
                        </span>
                    </div>
                    <div className="p-4 font-mono text-sm space-y-1">
                        {consoleOutput.map((line, index) => (
                            <div key={index} className={isDarkMode ? 'text-gray-300' : 'text-gray-700'}>
                                {line}
                            </div>
                        ))}
                    </div>
                </div>
            )}

            {/* Settings Panel */}
            {showSettings && (
                <div className={`absolute top-16 right-4 w-80 p-6 rounded-2xl border shadow-2xl z-50 ${isDarkMode ? 'bg-gray-800 border-gray-700' : 'bg-white border-gray-200'
                    }`}>
                    <h3 className={`text-lg font-bold mb-4 ${isDarkMode ? 'text-white' : 'text-gray-900'}`}>
                        Editor Settings
                    </h3>

                    <div className="space-y-4">
                        <div>
                            <label className={`block text-sm font-medium mb-2 ${isDarkMode ? 'text-white' : 'text-gray-900'}`}>
                                Theme
                            </label>
                            <select
                                value={editorTheme}
                                onChange={(e) => setEditorTheme(e.target.value as any)}
                                className={`w-full px-3 py-2 rounded-lg border ${isDarkMode ? 'bg-gray-700 text-white border-gray-600' : 'bg-white text-gray-900 border-gray-300'
                                    }`}
                            >
                                <option value="vs-dark">Dark</option>
                                <option value="light">Light</option>
                            </select>
                        </div>

                        <div>
                            <label className={`block text-sm font-medium mb-2 ${isDarkMode ? 'text-white' : 'text-gray-900'}`}>
                                Font Size: {fontSize}px
                            </label>
                            <input
                                type="range"
                                min="10"
                                max="24"
                                value={fontSize}
                                onChange={(e) => setFontSize(parseInt(e.target.value))}
                                className="w-full"
                            />
                        </div>
                    </div>
                </div>
            )}
        </div>
    );
};

<<<<<<< HEAD
// Wrap with EditorErrorBoundary
const WrappedAdvancedCodeEditor: React.FC<AdvancedCodeEditorProps> = (props) => {
    return (
        <EditorErrorBoundary
            componentName="AdvancedCodeEditor"
            initialValue={props.isDarkMode ? '// Start coding...' : '// Start coding...'}
            language="typescript"
        >
            <AdvancedCodeEditor {...props} />
        </EditorErrorBoundary>
    );
};

export default WrappedAdvancedCodeEditor;
=======
export default AdvancedCodeEditor;
>>>>>>> f74f78be
<|MERGE_RESOLUTION|>--- conflicted
+++ resolved
@@ -12,12 +12,7 @@
  * - Find & Replace
  */
 
-<<<<<<< HEAD
 import React, { useState, useRef, useEffect, Suspense, lazy } from 'react';
-=======
-import React, { useState, useRef } from 'react';
-import Editor from '@monaco-editor/react';
->>>>>>> f74f78be
 import {
     Play,
     Save,
@@ -404,7 +399,6 @@
     );
 };
 
-<<<<<<< HEAD
 // Wrap with EditorErrorBoundary
 const WrappedAdvancedCodeEditor: React.FC<AdvancedCodeEditorProps> = (props) => {
     return (
@@ -419,6 +413,3 @@
 };
 
 export default WrappedAdvancedCodeEditor;
-=======
-export default AdvancedCodeEditor;
->>>>>>> f74f78be
