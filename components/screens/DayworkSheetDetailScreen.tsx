--- conflicted
+++ resolved
@@ -52,11 +52,7 @@
 
     const handleUpdateStatus = async (status: 'Approved' | 'Rejected') => {
         if (!sheet) return;
-<<<<<<< HEAD
         const updatedSheet = await apiClient.updateDayworkSheetStatus(sheet.id, status, currentUser);
-=======
-        const updatedSheet = await api.updateDayworkSheetStatus(sheet.id, status);
->>>>>>> f74f78be
         if (updatedSheet) {
             setSheet(updatedSheet);
             if (updatedSheet.status === 'Approved') {
