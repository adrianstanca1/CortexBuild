import React, { useState, useEffect, useMemo } from 'react';
import { Project, Drawing, Screen, User } from '../../types';
import { apiClient } from '../../lib/api/client';
import { ChevronLeftIcon, PlusIcon, DocumentDuplicateIcon, MagnifyingGlassIcon, SparklesIcon, ChevronDownIcon } from '../Icons';
import NewDrawingModal from '../modals/NewDrawingModal';
// Fix: Imported the 'usePermissions' hook.
import { usePermissions } from '../../hooks/usePermissions';

interface DrawingsScreenProps {
    project: Project;
    goBack: () => void;
    navigateTo: (screen: Screen, params?: any) => void;
    currentUser: User;
}

interface DrawingGroup {
    drawingNumber: string;
    title: string;
    latest: Drawing;
    history: Drawing[];
}

const DrawingsScreen: React.FC<DrawingsScreenProps> = ({ project, goBack, navigateTo, currentUser }) => {
    const [allDrawings, setAllDrawings] = useState<Drawing[]>([]);
    const [isLoading, setIsLoading] = useState(true);
    const [isUploadModalOpen, setIsUploadModalOpen] = useState(false);
    const [searchQuery, setSearchQuery] = useState('');
    const [selectedTags, setSelectedTags] = useState<string[]>([]);
    const [expandedHistories, setExpandedHistories] = useState<Set<string>>(new Set());
    const [compareSelection, setCompareSelection] = useState<{ [key: string]: string[] }>({});

    const { can } = usePermissions(currentUser);
    const canCreate = can('create', 'drawing');

    useEffect(() => {
        const loadDrawings = async () => {
            setIsLoading(true);
<<<<<<< HEAD
            const fetchedDrawings = await apiClient.fetchDrawings();
            setAllDrawings(fetchedDrawings.filter(d => d.projectId === project.id));
=======
            const fetchedDrawings = await api.fetchDrawings(project?.id || '');
            // Ensure array is extracted if needed
            const drawingsArray = Array.isArray(fetchedDrawings) ? fetchedDrawings :
                (fetchedDrawings?.data && Array.isArray(fetchedDrawings.data)) ? fetchedDrawings.data : [];
            setAllDrawings(drawingsArray.filter(d => d.projectId === project.id));
>>>>>>> f74f78be
            setIsLoading(false);
        };
        loadDrawings();
    }, [project.id]);

    const allTags = useMemo(() => {
        const tags = new Set<string>();
        allDrawings.forEach(d => d.tags.forEach(t => tags.add(t)));
        return Array.from(tags).sort();
    }, [allDrawings]);

    const drawingGroups = useMemo((): DrawingGroup[] => {
        const groups: { [key: string]: Drawing[] } = {};
        allDrawings.forEach(d => {
            if (!groups[d.drawingNumber]) {
                groups[d.drawingNumber] = [];
            }
            groups[d.drawingNumber].push(d);
        });

        return Object.values(groups)
            .map(drawings => {
                const sorted = [...drawings].sort((a, b) => b.revision - a.revision);
                return {
                    drawingNumber: sorted[0].drawingNumber,
                    title: sorted[0].title,
                    latest: sorted[0],
                    history: sorted,
                };
            })
            .sort((a, b) => a.drawingNumber.localeCompare(b.drawingNumber));
    }, [allDrawings]);

    const filteredDrawingGroups = useMemo(() => {
        return drawingGroups.filter(group => {
            const query = searchQuery.toLowerCase();
            const matchesQuery = group.drawingNumber.toLowerCase().includes(query) || group.title.toLowerCase().includes(query);
            const matchesTags = selectedTags.length === 0 || selectedTags.every(tag => group.latest.tags.includes(tag));
            return matchesQuery && matchesTags;
        });
    }, [drawingGroups, searchQuery, selectedTags]);

    const handleUploadSubmit = async (drawingData: { drawingNumber: string; title: string; date: string; file: File }) => {
        try {
<<<<<<< HEAD
            const newDrawing = await apiClient.createDrawing(project.id, drawingData, currentUser);
=======
            const newDrawing = await api.createDrawing({ ...drawingData, projectId: project.id });
>>>>>>> f74f78be
            // Instead of just adding, we should refetch or cleverly update the state
            // For simplicity in mock environment, let's just add it. The grouping will handle it.
            setAllDrawings(prevDrawings => [newDrawing, ...prevDrawings]);
            setIsUploadModalOpen(false);
        } catch (error) {
            console.error("Failed to create drawing:", error);
            alert("Failed to upload drawing. Please try again.");
        }
    };

    const toggleTag = (tag: string) => {
        setSelectedTags(prev => prev.includes(tag) ? prev.filter(t => t !== tag) : [...prev, tag]);
    };

    const toggleHistory = (drawingNumber: string) => {
        setExpandedHistories(prev => {
            const newSet = new Set(prev);
            if (newSet.has(drawingNumber)) {
                newSet.delete(drawingNumber);
            } else {
                newSet.add(drawingNumber);
            }
            return newSet;
        });
    };

    const handleCompareSelect = (drawingNumber: string, drawingId: string) => {
        setCompareSelection(prev => {
            const currentSelection = prev[drawingNumber] || [];
            let newSelection;
            if (currentSelection.includes(drawingId)) {
                newSelection = currentSelection.filter(id => id !== drawingId);
            } else {
                newSelection = [...currentSelection, drawingId].slice(-2); // Keep only last 2
            }
            return { ...prev, [drawingNumber]: newSelection };
        });
    };

    const handleCompare = (drawingNumber: string) => {
        const selection = compareSelection[drawingNumber];
        if (selection && selection.length === 2) {
            const drawingA = allDrawings.find(d => d.id === selection[0]);
            const drawingB = allDrawings.find(d => d.id === selection[1]);
            if (drawingA && drawingB) {
                // Ensure A is the older revision
                const [older, newer] = [drawingA, drawingB].sort((a, b) => a.revision - b.revision);
                navigateTo('drawing-comparison', { drawingA: older, drawingB: newer });
            }
        }
    };

    return (
        <div className="flex flex-col h-full max-w-5xl mx-auto">
            <header className="bg-white p-4 flex justify-between items-center border-b mb-8">
                <div className="flex items-center">
                    <button onClick={goBack} className="mr-4 p-2 rounded-full hover:bg-gray-100">
                        <ChevronLeftIcon className="w-6 h-6 text-gray-600" />
                    </button>
                    <div>
                        <h1 className="text-2xl font-bold text-gray-900">Drawings</h1>
                        <p className="text-sm text-gray-500">{project.name}</p>
                    </div>
                </div>
                {canCreate && (
                    <button onClick={() => setIsUploadModalOpen(true)} className="bg-blue-600 text-white p-2.5 rounded-full shadow hover:bg-blue-700">
                        <PlusIcon className="w-6 h-6" />
                    </button>
                )}
            </header>

            <div className="mb-6 p-4 bg-gray-50 rounded-lg border">
                <div className="relative mb-4">
                    <MagnifyingGlassIcon className="w-5 h-5 text-gray-400 absolute left-3 top-1/2 -translate-y-1/2" />
                    <input
                        type="text"
                        placeholder="Search by drawing number or title..."
                        value={searchQuery}
                        onChange={e => setSearchQuery(e.target.value)}
                        className="w-full p-2 pl-10 border border-gray-300 rounded-md"
                    />
                </div>
                <div>
                    <h3 className="text-sm font-bold text-gray-700 mb-2 flex items-center gap-2"><SparklesIcon className="w-5 h-5 text-purple-500" /> AI Generated Tags</h3>
                    <div className="flex flex-wrap gap-2">
                        {allTags.map(tag => (
                            <button key={tag} onClick={() => toggleTag(tag)} className={`px-3 py-1 text-xs font-semibold rounded-full border transition-colors ${selectedTags.includes(tag) ? 'bg-blue-600 text-white border-blue-600' : 'bg-white text-gray-600 border-gray-300 hover:border-blue-500'}`}>
                                {tag}
                            </button>
                        ))}
                    </div>
                </div>
            </div>

            <main className="flex-grow bg-white rounded-lg shadow-md border border-gray-100 overflow-hidden">
                {isLoading ? (
                    <p className="text-center text-slate-500 p-8">Loading drawings...</p>
                ) : (
                    <ul className="divide-y divide-slate-200">
                        {filteredDrawingGroups.map(group => (
                            <li key={group.drawingNumber}>
                                <div onClick={() => navigateTo('plans', { url: group.latest.url, title: `${group.latest.drawingNumber} - ${group.latest.title}` })} className="p-4 flex items-center justify-between hover:bg-slate-50 cursor-pointer">
                                    <div className="flex items-center gap-4">
                                        <DocumentDuplicateIcon className="w-8 h-8 text-fuchsia-500 flex-shrink-0" />
                                        <div>
                                            <p className="font-bold text-gray-800">{group.drawingNumber} - {group.title}</p>
                                            <div className="flex items-center gap-2 mt-1">
                                                <span className="px-2 py-0.5 text-xs font-semibold rounded-full bg-blue-100 text-blue-800">Latest Rev: {group.latest.revision}</span>
                                                <div className="flex flex-wrap gap-1">
                                                    {group.latest.tags.map(tag => <span key={tag} className="px-1.5 py-0.5 text-[10px] font-medium rounded-full bg-gray-200 text-gray-700">{tag}</span>)}
                                                </div>
                                            </div>
                                        </div>
                                    </div>
                                    <button onClick={(e) => { e.stopPropagation(); toggleHistory(group.drawingNumber); }} className="p-2 rounded-full hover:bg-gray-200">
                                        <ChevronDownIcon className={`w-5 h-5 text-gray-500 transition-transform ${expandedHistories.has(group.drawingNumber) ? 'rotate-180' : ''}`} />
                                    </button>
                                </div>
                                {expandedHistories.has(group.drawingNumber) && (
                                    <div className="pl-16 pr-4 pb-4 bg-slate-50">
                                        <h4 className="text-sm font-bold text-gray-600 mb-2 pt-2">Version History</h4>
                                        <ul className="space-y-2">
                                            {group.history.map(d => (
                                                <li key={d.id} className="p-2 rounded-md bg-white border flex justify-between items-center">
                                                    <div className="flex items-center gap-2">
                                                        <input type="checkbox"
                                                            checked={(compareSelection[d.drawingNumber] || []).includes(d.id)}
                                                            onChange={() => handleCompareSelect(d.drawingNumber, d.id)}
                                                            className="h-4 w-4 rounded border-gray-300 text-blue-600 focus:ring-blue-500"
                                                        />
                                                        <span className="font-semibold text-sm">Rev {d.revision}</span>
                                                        <span className="text-xs text-gray-500">({d.date})</span>
                                                    </div>
                                                    <button onClick={() => navigateTo('plans', { url: d.url, title: `${d.drawingNumber} - ${d.title}` })} className="text-xs font-semibold text-blue-600 hover:underline">View</button>
                                                </li>
                                            ))}
                                        </ul>
                                        <div className="mt-3 text-right">
                                            <button
                                                onClick={() => handleCompare(group.drawingNumber)}
                                                disabled={(compareSelection[group.drawingNumber] || []).length !== 2}
                                                className="px-3 py-1.5 bg-blue-600 text-white font-bold rounded-md text-sm disabled:bg-gray-400"
                                            >Compare Selected</button>
                                        </div>
                                    </div>
                                )}
                            </li>
                        ))}
                    </ul>
                )}
            </main>

            {isUploadModalOpen && (
                <NewDrawingModal
                    project={project}
                    onClose={() => setIsUploadModalOpen(false)}
                    onSubmit={handleUploadSubmit}
                />
            )}
        </div>
    );
};

export default DrawingsScreen;<|MERGE_RESOLUTION|>--- conflicted
+++ resolved
@@ -35,16 +35,8 @@
     useEffect(() => {
         const loadDrawings = async () => {
             setIsLoading(true);
-<<<<<<< HEAD
             const fetchedDrawings = await apiClient.fetchDrawings();
             setAllDrawings(fetchedDrawings.filter(d => d.projectId === project.id));
-=======
-            const fetchedDrawings = await api.fetchDrawings(project?.id || '');
-            // Ensure array is extracted if needed
-            const drawingsArray = Array.isArray(fetchedDrawings) ? fetchedDrawings :
-                (fetchedDrawings?.data && Array.isArray(fetchedDrawings.data)) ? fetchedDrawings.data : [];
-            setAllDrawings(drawingsArray.filter(d => d.projectId === project.id));
->>>>>>> f74f78be
             setIsLoading(false);
         };
         loadDrawings();
@@ -89,11 +81,7 @@
 
     const handleUploadSubmit = async (drawingData: { drawingNumber: string; title: string; date: string; file: File }) => {
         try {
-<<<<<<< HEAD
             const newDrawing = await apiClient.createDrawing(project.id, drawingData, currentUser);
-=======
-            const newDrawing = await api.createDrawing({ ...drawingData, projectId: project.id });
->>>>>>> f74f78be
             // Instead of just adding, we should refetch or cleverly update the state
             // For simplicity in mock environment, let's just add it. The grouping will handle it.
             setAllDrawings(prevDrawings => [newDrawing, ...prevDrawings]);
