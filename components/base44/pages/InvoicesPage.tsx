--- conflicted
+++ resolved
@@ -8,29 +8,12 @@
 
 interface Invoice {
     id: number | string;
-<<<<<<< HEAD
     client: string;
     project?: string;
-=======
-    invoice_number?: string;
-    client_name?: string;
-    project_name?: string;
->>>>>>> f74f78be
     description?: string;
     amount: number;
     status: string;
     type?: string;
-<<<<<<< HEAD
-=======
-    issue_date?: string;
-    due_date?: string;
-    paid_amount?: number;
-    paid_date?: string;
-    // Legacy properties for compatibility
-    client?: string;
-    project?: string;
-    amount?: number;
->>>>>>> f74f78be
     issueDate?: string;
     dueDate?: string;
     paidAmount?: number;
@@ -154,22 +137,15 @@
 export const InvoicesPage: React.FC = () => {
     const [searchQuery, setSearchQuery] = useState('');
     const [statusFilter, setStatusFilter] = useState('all');
-<<<<<<< HEAD
     const [invoices, setInvoices] = useState<Invoice[]>(MOCK_INVOICES);
     const [loading, setLoading] = useState(true);
     const [error, setError] = useState<string | null>(null);
-=======
-    const [invoices, setInvoices] = useState<Invoice[]>([]);
->>>>>>> f74f78be
     const [showInvoiceBuilder, setShowInvoiceBuilder] = useState(false);
 
     const fetchInvoices = useCallback(async () => {
         try {
-<<<<<<< HEAD
             setLoading(true);
             setError(null);
-=======
->>>>>>> f74f78be
             const params = new URLSearchParams({ page: '1', limit: '50' });
             if (searchQuery) params.append('search', searchQuery);
             if (statusFilter !== 'all') params.append('status', statusFilter);
@@ -184,7 +160,6 @@
                     setError('No invoices found for the selected filters.');
                 }
             } else {
-<<<<<<< HEAD
                 setError(data.error ?? 'Unable to load invoices.');
                 setInvoices(MOCK_INVOICES);
             }
@@ -193,90 +168,12 @@
             setInvoices(MOCK_INVOICES);
         } finally {
             setLoading(false);
-=======
-                console.warn('Failed to fetch invoices:', data.error);
-            }
-        } catch (err: any) {
-            console.error('Failed to fetch invoices:', err);
-            setInvoices(mockInvoices);
->>>>>>> f74f78be
         }
     }, [searchQuery, statusFilter]);
 
-<<<<<<< HEAD
     useEffect(() => {
         fetchInvoices();
     }, [fetchInvoices]);
-=======
-    const mockInvoices: Invoice[] = [
-        {
-            id: 'INV-2024-001' as any,
-            client_name: 'Metro Construction Group',
-            client: 'Metro Construction Group',
-            project: 'Downtown Office Complex',
-            description: 'Progress billing - Phase 1 completion',
-            amount: 486000,
-            status: 'paid',
-            type: 'progress',
-            issueDate: 'Nov 1, 2024',
-            dueDate: 'Nov 30, 2024',
-            paidAmount: 486000,
-            paidDate: 'Nov 28, 2024'
-        },
-        {
-            id: 'INV-2024-002',
-            client: 'Green Valley Homes',
-            project: 'Riverside Luxury Apartments',
-            description: 'Progress billing - Foundation and framing',
-            amount: 302400,
-            status: 'sent',
-            type: 'progress',
-            issueDate: 'Dec 1, 2024',
-            dueDate: 'Dec 31, 2024',
-            paidAmount: 0,
-            paidDate: null
-        },
-        {
-            id: 'INV-2024-003',
-            client: 'Metro Construction Group',
-            project: 'Downtown Office Complex',
-            description: 'Progress billing - Phase 2 structural work',
-            amount: 561600,
-            status: 'viewed',
-            type: 'progress',
-            issueDate: 'Dec 15, 2024',
-            dueDate: 'Jan 15, 2025',
-            paidAmount: 0,
-            paidDate: null
-        },
-        {
-            id: 'INV-2024-002',
-            client: 'Green Valley Homes',
-            project: 'Riverside Apartments',
-            description: 'Progress payment - 50% completion',
-            amount: 172800,
-            status: 'sent',
-            type: 'progress',
-            issueDate: 'May 15, 2024',
-            dueDate: 'Jun 15, 2024',
-            paidAmount: 0,
-            paidDate: null
-        },
-        {
-            id: 'INV-2024-001',
-            client: 'Sunset Developments',
-            project: 'Downtown Office Complex',
-            description: 'Progress payment - Phase 1 completion',
-            amount: 486000,
-            status: 'paid',
-            type: 'progress',
-            issueDate: 'Feb 1, 2024',
-            dueDate: 'Mar 1, 2024',
-            paidAmount: 486000,
-            paidDate: 'Feb 28, 2024'
-        }
-    ];
->>>>>>> f74f78be
 
     const formatCurrency = (amount?: number | null) => {
         if (amount === undefined || amount === null) return '£0.00';
