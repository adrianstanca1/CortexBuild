--- conflicted
+++ resolved
@@ -8,25 +8,10 @@
 
 interface PurchaseOrder {
     id: number | string;
-<<<<<<< HEAD
     vendor: string;
     project?: string;
     items?: string;
     amount: number;
-=======
-    // Legacy properties
-    vendor?: string;
-    project?: string;
-    items?: string;
-    amount?: number;
-    orderDate?: string;
-    deliveryDate?: string;
-    receivedDate?: string | null;
-    po_number?: string;
-    vendor_name?: string;
-    project_name?: string;
-    total?: number;
->>>>>>> f74f78be
     status: string;
     orderDate?: string;
     deliveryDate?: string;
@@ -100,22 +85,15 @@
 export const PurchaseOrdersPage: React.FC = () => {
     const [searchQuery, setSearchQuery] = useState('');
     const [statusFilter, setStatusFilter] = useState('all');
-<<<<<<< HEAD
     const [purchaseOrders, setPurchaseOrders] = useState<PurchaseOrder[]>(MOCK_PURCHASE_ORDERS);
     const [loading, setLoading] = useState(true);
     const [error, setError] = useState<string | null>(null);
-=======
-    const [purchaseOrders, setPurchaseOrders] = useState<PurchaseOrder[]>([]);
->>>>>>> f74f78be
     const [showCreateModal, setShowCreateModal] = useState(false);
 
     const fetchPurchaseOrders = useCallback(async () => {
         try {
-<<<<<<< HEAD
             setLoading(true);
             setError(null);
-=======
->>>>>>> f74f78be
             const params = new URLSearchParams({ page: '1', limit: '50' });
             if (searchQuery) params.append('search', searchQuery);
             if (statusFilter !== 'all') params.append('status', statusFilter);
@@ -130,7 +108,6 @@
                     setError('No purchase orders found for the selected filters.');
                 }
             } else {
-<<<<<<< HEAD
                 setError(data.error ?? 'Unable to load purchase orders.');
                 setPurchaseOrders(MOCK_PURCHASE_ORDERS);
             }
@@ -141,50 +118,6 @@
             setLoading(false);
         }
     }, [searchQuery, statusFilter]);
-=======
-                console.warn('Failed to fetch purchase orders:', data.error);
-            }
-        } catch (err: any) {
-            console.error('Failed to fetch purchase orders:', err);
-            setPurchaseOrders(mockPurchaseOrders);
-        }
-    };
-
-    const mockPurchaseOrders: PurchaseOrder[] = [
-        {
-            id: 'PO-2024-001' as any,
-            vendor: 'ABC Supplies Inc',
-            vendor_name: 'ABC Supplies Inc',
-            project: 'Downtown Office Complex',
-            project_name: 'Downtown Office Complex',
-            items: 'Steel beams, concrete mix',
-            amount: 45000,
-            total: 45000,
-            status: 'approved',
-            orderDate: 'Dec 1, 2024',
-            order_date: 'Dec 1, 2024',
-            deliveryDate: 'Dec 15, 2024',
-            delivery_date: 'Dec 15, 2024',
-            receivedDate: null
-        },
-        {
-            id: 'PO-2024-002' as any,
-            vendor: 'BuildMart Wholesale',
-            vendor_name: 'BuildMart Wholesale',
-            project: 'Riverside Luxury Apartments',
-            project_name: 'Riverside Luxury Apartments',
-            items: 'Lumber, drywall, insulation',
-            amount: 32500,
-            total: 32500,
-            status: 'pending',
-            orderDate: 'Dec 5, 2024',
-            order_date: 'Dec 5, 2024',
-            deliveryDate: 'Dec 20, 2024',
-            delivery_date: 'Dec 20, 2024',
-            receivedDate: null
-        }
-    ];
->>>>>>> f74f78be
 
     useEffect(() => {
         fetchPurchaseOrders();
