--- conflicted
+++ resolved
@@ -2,12 +2,9 @@
 
 import React, { useState, useEffect } from 'react';
 import { Project, User } from '../../types';
-<<<<<<< HEAD
 // Fix: Corrected import paths to include file extensions.
 // Fix: Corrected the import path for the 'api' module.
 import { apiClient } from '../../lib/api/client';
-=======
->>>>>>> f74f78be
 import { XMarkIcon, MapPinIcon } from '../Icons';
 import { mockApi } from '../../api/mockApi';
 
@@ -25,50 +22,8 @@
     useEffect(() => {
         const loadProjects = async () => {
             setIsLoading(true);
-<<<<<<< HEAD
             const fetchedProjects = await apiClient.fetchProjects();
             setProjects(fetchedProjects);
-=======
-            try {
-                // Mock projects for demonstration
-                const mockProjects: Project[] = [
-                    {
-                        id: '1',
-                        name: 'Office Building Construction',
-                        description: 'Modern office complex with 15 floors',
-                        status: 'active',
-                        startDate: '2024-01-15',
-                        endDate: '2024-12-15',
-                        budget: 2500000,
-                        location: 'London, UK'
-                    } as Project,
-                    {
-                        id: '2',
-                        name: 'Residential Complex',
-                        description: 'Luxury residential development with 50 units',
-                        status: 'active',
-                        startDate: '2024-03-01',
-                        endDate: '2025-06-30',
-                        budget: 1800000,
-                        location: 'Manchester, UK'
-                    } as Project,
-                    {
-                        id: '3',
-                        name: 'Shopping Center Renovation',
-                        description: 'Complete renovation of existing shopping center',
-                        status: 'planning',
-                        startDate: '2024-06-01',
-                        endDate: '2024-11-30',
-                        budget: 950000,
-                        location: 'Birmingham, UK'
-                    } as Project
-                ];
-                setProjects(mockProjects);
-            } catch (error) {
-                console.error('Failed to load projects:', error);
-                setProjects([]);
-            }
->>>>>>> f74f78be
             setIsLoading(false);
         };
         loadProjects();
