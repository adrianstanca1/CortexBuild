// CortexBuild Main App Component - Performance Optimized
import React, { useState, useEffect, useCallback, Suspense, lazy, useMemo } from 'react';
import { Screen, User, Project, NotificationLink, AISuggestion } from './types';
import AuthScreen from './components/screens/AuthScreen';
import AppLayout from './components/layout/AppLayout';
import MainSidebar from './components/layout/MainSidebar';
import AISuggestionModal from './components/modals/AISuggestionModal';
import ProjectSelectorModal from './components/modals/ProjectSelectorModal';
import FloatingMenu from './components/layout/FloatingMenu';
import ErrorBoundary from './components/ErrorBoundary';
import ToastContainer from './components/ToastContainer';
import { InfiniteLoopErrorBoundary } from './utils/reactDebugger';
import { usePermissions } from './hooks/usePermissions';
import * as authService from './auth/authService';
import { useToast } from './hooks/useToast';
import { useNavigation } from './hooks/useNavigation';
import { logger } from './utils/logger';
import { ChatbotWidget } from './components/chat/ChatbotWidget';
<<<<<<< HEAD
import { supabase } from './supabaseClient';
import LandingRouter from './components/landing/LandingRouter';
=======
import { fetchAllProjects, getAISuggestedAction } from './api.ts';
import PerformanceMonitor from './components/performance/PerformanceMonitor';
import SmartConstructionAssistant from './components/features/SmartConstructionAssistant';
>>>>>>> f74f78be

// Core screen imports - only the essential ones
const UnifiedDashboardScreen = lazy(() => import('./components/screens/UnifiedDashboardScreen'));
const DeveloperDashboardScreen = lazy(() => import('./components/screens/developer/DeveloperDashboardScreen'));
const CompanyAdminDashboardV2 = lazy(() => import('./components/screens/company/CompanyAdminDashboardV2'));
const SuperAdminDashboard = lazy(() => import('./components/screens/dashboards/SuperAdminDashboard'));
const PlaceholderToolScreen = lazy(() => import('./components/screens/tools/PlaceholderToolScreen'));

// Advanced feature screens
const AnalyticsScreen = lazy(() => import('./components/screens/AnalyticsScreen'));
const ReportsScreen = lazy(() => import('./components/screens/ReportsScreen'));
const TeamManagementScreen = lazy(() => import('./components/screens/TeamManagementScreen'));
const NotificationsScreen = lazy(() => import('./components/screens/NotificationsScreen'));
const ProjectPlanningScreen = lazy(() => import('./components/screens/ProjectPlanningScreen'));

// Additional core screen imports
const ProjectsListScreen = lazy(() => import('./components/screens/ProjectsListScreen'));
const ProjectsManagement = lazy(() => import('./components/construction/ProjectsManagement'));
const TasksManagement = lazy(() => import('./components/construction/TasksManagement'));
const DailyLogsManagement = lazy(() => import('./components/construction/DailyLogsManagement'));
const RFIManagement = lazy(() => import('./components/construction/RFIManagement'));
const DocumentsManagement = lazy(() => import('./components/construction/DocumentsManagement'));
const BillingPaymentsManagement = lazy(() => import('./components/admin/BillingPaymentsManagement'));
const AnalyticsReports = lazy(() => import('./components/admin/AnalyticsReports'));
const MarketplaceManagement = lazy(() => import('./components/marketplace/MarketplaceManagement'));
const AppDiscovery = lazy(() => import('./components/marketplace/AppDiscovery'));
const TeamManagement = lazy(() => import('./components/company/TeamManagement'));
const ProjectDashboard = lazy(() => import('./components/company/ProjectDashboard'));
const NotificationsCenter = lazy(() => import('./components/realtime/NotificationsCenter'));
const ProjectHomeScreen = lazy(() => import('./components/screens/ProjectHomeScreen'));
const TasksScreen = lazy(() => import('./components/screens/TasksScreen'));
const MyTasksScreen = lazy(() => import('./components/screens/MyTasksScreen'));
const RFIsScreen = lazy(() => import('./components/screens/RFIsScreen'));
const DocumentsScreen = lazy(() => import('./components/screens/DocumentsScreen'));
const MyDayScreen = lazy(() => import('./components/screens/MyDayScreen'));

// Advanced AI & Quality screens
const AIInsightsScreen = lazy(() => import('./components/screens/AIInsightsScreen'));
const QualitySafetyScreen = lazy(() => import('./components/screens/QualitySafetyScreen'));
const ProjectHealthDashboard = lazy(() => import('./components/screens/ProjectHealthDashboard'));

// Business Intelligence & Automation screens
const BusinessIntelligenceScreen = lazy(() => import('./components/screens/BusinessIntelligenceScreen'));

// Advanced Enterprise screens
const SystemAdminScreen = lazy(() => import('./components/screens/SystemAdminScreen'));
const UnifiedAdminDashboard = lazy(() => import('./components/screens/admin/UnifiedAdminDashboard'));

// Additional project screens
const TaskDetailScreen = lazy(() => import('./components/screens/TaskDetailScreen'));
const NewTaskScreen = lazy(() => import('./components/screens/NewTaskScreen'));
const DailyLogScreen = lazy(() => import('./components/screens/DailyLogScreen'));
const PhotoGalleryScreen = lazy(() => import('./components/screens/PhotoGalleryScreen'));
const RFIDetailScreen = lazy(() => import('./components/screens/RFIDetailScreen'));
const NewRFIScreen = lazy(() => import('./components/screens/NewRFIScreen'));
<<<<<<< HEAD
const ProductionSDKDeveloperView = lazy(() =>
  import('./components/sdk/ProductionSDKDeveloperView').then(module => ({
    default: module.ProductionSDKDeveloperView
  }))
);
const DeveloperWorkspaceScreen = lazy(() => import('./components/screens/developer/DeveloperWorkspaceScreen'));
const EnhancedDeveloperConsole = lazy(() => import('./components/screens/developer/EnhancedDeveloperConsole'));
const ModernDeveloperDashboard = lazy(() => import('./components/screens/developer/ModernDeveloperDashboard'));
const DeveloperDashboardV2 = lazy(() => import('./components/screens/developer/DeveloperDashboardV2'));
const ConstructionAutomationStudio = lazy(() => import('./components/screens/developer/ConstructionAutomationStudio'));
// Removed CompanyAdminDashboardScreen - has missing dependencies
const CompanyAdminDashboard = lazy(() => import('./components/screens/company/CompanyAdminDashboard'));
const CompanyAdminDashboardV2 = lazy(() => import('./components/screens/company/CompanyAdminDashboardV2'));
=======
>>>>>>> f74f78be
const PunchListScreen = lazy(() => import('./components/screens/PunchListScreen'));
const PunchListItemDetailScreen = lazy(() => import('./components/screens/PunchListItemDetailScreen'));
const NewPunchListItemScreen = lazy(() => import('./components/screens/NewPunchListItemScreen'));
const DrawingsScreen = lazy(() => import('./components/screens/DrawingsScreen'));
const PlansViewerScreen = lazy(() => import('./components/screens/PlansViewerScreen'));
const DayworkSheetsListScreen = lazy(() => import('./components/screens/DayworkSheetsListScreen'));
const DayworkSheetDetailScreen = lazy(() => import('./components/screens/DayworkSheetDetailScreen'));
const NewDayworkSheetScreen = lazy(() => import('./components/screens/NewDayworkSheetScreen'));
const DeliveryScreen = lazy(() => import('./components/screens/DeliveryScreen'));
const DrawingComparisonScreen = lazy(() => import('./components/screens/DrawingComparisonScreen'));
const TMTicketScreen = lazy(() => import('./components/screens/TMTicketScreen'));

// Module screens
const AccountingScreen = lazy(() => import('./components/screens/modules/AccountingScreen'));
const AIToolsScreen = lazy(() => import('./components/screens/modules/AIToolsScreen'));
const DocumentManagementScreen = lazy(() => import('./components/screens/modules/DocumentManagementScreen'));
const TimeTrackingScreen = lazy(() => import('./components/screens/modules/TimeTrackingScreen'));
const ProjectOperationsScreen = lazy(() => import('./components/screens/modules/ProjectOperationsScreen'));
const FinancialManagementScreen = lazy(() => import('./components/screens/modules/FinancialManagementScreen'));
const BusinessDevelopmentScreen = lazy(() => import('./components/screens/modules/BusinessDevelopmentScreen'));
const AIAgentsMarketplaceScreen = lazy(() => import('./components/screens/modules/AIAgentsMarketplaceScreen'));

// Developer & SDK screens
const ConstructionAutomationStudio = lazy(() => import('./components/screens/developer/ConstructionAutomationStudio'));
const ProductionSDKDeveloperView = lazy(() => import('./components/sdk/ProductionSDKDeveloperView').then(module => ({
  default: module.ProductionSDKDeveloperView
})));
const DeveloperWorkspaceScreen = lazy(() => import('./components/screens/developer/DeveloperWorkspaceScreen'));
const EnhancedDeveloperConsole = lazy(() => import('./components/screens/developer/EnhancedDeveloperConsole'));

// Company Admin Legacy & Additional Dashboards
// const CompanyAdminDashboardLegacy = lazy(() => import('./components/screens/company/CompanyAdminDashboard'));

// Admin Control Panel
const AdminControlPanel = lazy(() => import('./components/admin/AdminControlPanel'));

// Marketing & Landing Pages
const MainLandingPage = lazy(() => import('./components/marketing/MainLandingPage'));
const DeveloperLandingPage = lazy(() => import('./components/sdk/DeveloperLandingPage').then(module => ({ default: module.DeveloperLandingPage })));

// Marketplace & App screens
const GlobalMarketplace = lazy(() => import('./components/marketplace/GlobalMarketplace'));
const MyApplicationsDesktop = lazy(() => import('./components/desktop/MyApplicationsDesktop'));
const AdminReviewInterface = lazy(() => import('./components/marketplace/AdminReviewInterface'));
const DeveloperSubmissionInterface = lazy(() => import('./components/marketplace/DeveloperSubmissionInterface'));
<<<<<<< HEAD
const Base44Clone = lazy(() =>
  import('./components/base44/Base44Clone').then(module => ({
    default: module.Base44Clone
  }))
);
const PlatformAdminScreen = lazy(() => import('./components/screens/admin/PlatformAdminScreen'));
const SuperAdminDashboardScreen = lazy(() => import('./components/screens/admin/SuperAdminDashboardScreen'));
const AdminControlPanel = lazy(() => import('./components/admin/AdminControlPanel'));
const SuperAdminDashboardV2 = lazy(() => import('./components/admin/SuperAdminDashboardV2'));
const AdvancedMLDashboard = lazy(() => import('./components/screens/dashboards/AdvancedMLDashboard'));

const ScreenLoader: React.FC = () => (
  <div className="py-16 text-center text-slate-500">
    Loading experience...
  </div>
);


type NavigationItem = {
  screen: Screen;
  params?: any;
  project?: Project;
};

const SCREEN_COMPONENTS: Record<Screen, React.ComponentType<any>> = {
  'global-dashboard': UnifiedDashboardScreen,
  'company-admin-dashboard': CompanyAdminDashboard,
  'company-admin-legacy': CompanyAdminDashboard, // Use same as main company admin
  'projects': ProjectsListScreen,
  'project-home': ProjectHomeScreen,
  'my-day': MyDayScreen,
=======
const Base44Clone = lazy(() => import('./components/base44/Base44Clone').then(module => ({
  default: module.Base44Clone
})));

// ML & Advanced Analytics
const AdvancedMLDashboard = lazy(() => import('./components/screens/dashboards/AdvancedMLDashboard'));

const ScreenLoader: React.FC = React.memo(() => (
  <div className="py-16 text-center text-slate-500">
    Loading experience...
  </div>
));

// Comprehensive screen components mapping
const SCREEN_COMPONENTS: Record<string, React.ComponentType<any>> = {
  'global-dashboard': UnifiedDashboardScreen,
  'company-admin-dashboard': CompanyAdminDashboardV2,
  'developer-dashboard': DeveloperDashboardScreen,
  'super-admin-dashboard': SuperAdminDashboard,
  'platform-admin': UnifiedAdminDashboard,
  'placeholder-tool': PlaceholderToolScreen,

  // Core feature screens
  'projects': ProjectsListScreen,
  'projects-management': ProjectsManagement,
  'tasks-management': TasksManagement,
  'daily-logs-management': DailyLogsManagement,
  'rfi-management': RFIManagement,
  'documents-management': DocumentsManagement,
  'billing-payments-management': BillingPaymentsManagement,
  'analytics-reports': AnalyticsReports,
  'marketplace-management': MarketplaceManagement,
  'app-discovery': AppDiscovery,
  'team-management': TeamManagement,
  'project-dashboard': ProjectDashboard,
  'notifications-center': NotificationsCenter,
  'project-home': ProjectHomeScreen,
>>>>>>> f74f78be
  'tasks': TasksScreen,
  'my-tasks': MyTasksScreen,
  'task-detail': TaskDetailScreen,
  'new-task': NewTaskScreen,
<<<<<<< HEAD
  'daily-log': DailyLogScreen,
  'photos': PhotoGalleryScreen,
  'rfis': RFIsScreen,
  'rfi-detail': RFIDetailScreen,
  'new-rfi': NewRFIScreen,
=======
  'rfis': RFIsScreen,
  'rfi-detail': RFIDetailScreen,
  'new-rfi': NewRFIScreen,
  'documents': DocumentsScreen,
  'my-day': MyDayScreen,
  'daily-log': DailyLogScreen,
  'photos': PhotoGalleryScreen,
>>>>>>> f74f78be
  'punch-list': PunchListScreen,
  'punch-list-item-detail': PunchListItemDetailScreen,
  'new-punch-list-item': NewPunchListItemScreen,
  'drawings': DrawingsScreen,
  'plans': PlansViewerScreen,
  'daywork-sheets': DayworkSheetsListScreen,
  'daywork-sheet-detail': DayworkSheetDetailScreen,
  'new-daywork-sheet': NewDayworkSheetScreen,
<<<<<<< HEAD
  'documents': DocumentsScreen,
  'delivery': DeliveryScreen,
  'drawing-comparison': DrawingComparisonScreen,
  // Modules
=======
  'delivery': DeliveryScreen,
  'drawing-comparison': DrawingComparisonScreen,
  'tm-ticket': TMTicketScreen,

  // Advanced feature screens
  'analytics': AnalyticsScreen,
  'reports': ReportsScreen,
  'team-management-advanced': TeamManagementScreen,
  'notifications': NotificationsScreen,
  'project-planning': ProjectPlanningScreen,
  'ai-insights': AIInsightsScreen,
  'quality-safety': QualitySafetyScreen,
  'business-intelligence': BusinessIntelligenceScreen,
  'system-admin': SystemAdminScreen,
  'project-health': ProjectHealthDashboard,

  // Module screens
>>>>>>> f74f78be
  'accounting': AccountingScreen,
  'ai-tools': AIToolsScreen,
  'document-management': DocumentManagementScreen,
  'time-tracking': TimeTrackingScreen,
  'project-operations': ProjectOperationsScreen,
  'financial-management': FinancialManagementScreen,
  'business-development': BusinessDevelopmentScreen,
  'ai-agents-marketplace': AIAgentsMarketplaceScreen,
<<<<<<< HEAD
  'developer-dashboard': ModernDeveloperDashboard,
  'automation-studio': ConstructionAutomationStudio,
  'developer-workspace': DeveloperWorkspaceScreen,
  'developer-console': EnhancedDeveloperConsole,
  'super-admin-dashboard': SuperAdminDashboardScreen,
  'sdk-developer': ProductionSDKDeveloperView,
  'my-apps-desktop': Base44Clone,
  // Global Marketplace
=======

  // Developer & SDK screens
  'automation-studio': ConstructionAutomationStudio,
  'sdk-developer': ProductionSDKDeveloperView,
  'developer-workspace': DeveloperWorkspaceScreen,
  'developer-console': EnhancedDeveloperConsole,

  // Company Admin Legacy & Dashboards
  // 'company-admin-legacy': CompanyAdminDashboardLegacy,

  // Admin Control Panel
  'admin-control-panel': AdminControlPanel,

  // Marketing & Landing Pages
  'landing': MainLandingPage,
  'developer-landing': DeveloperLandingPage,

  // Marketplace & App screens
>>>>>>> f74f78be
  'marketplace': GlobalMarketplace,
  'my-applications': MyApplicationsDesktop,
  'admin-review': AdminReviewInterface,
  'developer-submissions': DeveloperSubmissionInterface,
<<<<<<< HEAD
  // Zapier-Style Workflow Builder (now integrated in SDK Developer)
  // 'zapier-workflow': ZapierStyleWorkflowBuilder,
  // Admin
  'platform-admin': PlatformAdminScreen,
  'admin-control-panel': AdminControlPanel,
  // ML & Advanced Analytics
  'ml-analytics': AdvancedMLDashboard,
  // Tools
  'placeholder-tool': PlaceholderToolScreen,
=======
  'my-apps-desktop': Base44Clone,

  // ML & Advanced Analytics
  'ml-analytics': AdvancedMLDashboard,
>>>>>>> f74f78be
};

// CortexBuild 2.0 - Powered by Vite + React with HMR
const App: React.FC = () => {
  const [currentUser, setCurrentUser] = useState<User | null>(null);
  const [sessionChecked, setSessionChecked] = useState(false);
<<<<<<< HEAD
  const [showLoginScreen, setShowLoginScreen] = useState(false);
  const [allProjects, setAllProjects] = useState<Project[]>([]);

  const {
    navigationStack,
=======
  const [allProjects, setAllProjects] = useState<Project[]>([]);
  const [isAISuggestionModalOpen, setIsAISuggestionModalOpen] = useState(false);
  const [isAISuggestionLoading, setIsAISuggestionLoading] = useState(false);
  const [aiSuggestion, setAiSuggestion] = useState<AISuggestion | null>(null);
  const [isProjectSelectorOpen, setIsProjectSelectorOpen] = useState(false);
  const [projectSelectorTitle, setProjectSelectorTitle] = useState<string>('Select a project');
  const [projectSelectorCallback, setProjectSelectorCallback] = useState<((projectId: string) => void) | null>(null);
  const [isSmartAssistantOpen, setIsSmartAssistantOpen] = useState(false);

  const { toasts, addToast, removeToast } = useToast();
  const {
>>>>>>> f74f78be
    currentNavItem,
    navigateTo,
    navigateToModule,
    goBack,
<<<<<<< HEAD
    goHome,
    selectProject,
    handleDeepLink,
    setNavigationStack
  } = useNavigation();


  const [isAISuggestionModalOpen, setIsAISuggestionModalOpen] = useState(false);
  const [isAISuggestionLoading, setIsAISuggestionLoading] = useState(false);
  const [aiSuggestion, setAiSuggestion] = useState<AISuggestion | null>(null);

  const [isProjectSelectorOpen, setIsProjectSelectorOpen] = useState(false);
  const [projectSelectorCallback, setProjectSelectorCallback] = useState<(projectId: string) => void>(() => () => { });
  const [projectSelectorTitle, setProjectSelectorTitle] = useState('');

  const { can } = usePermissions(currentUser!);
  const { toasts, removeToast, showSuccess, showError } = useToast();

  const handleOAuthCallback = async (hash: string) => {
    try {
      logger.info('Processing OAuth callback', { hashLength: hash.length });

      // Extract tokens from URL hash - handle format like #dashboard#access_token=...
      const hashParts = hash.split('#');
      let tokenPart = '';
      for (const part of hashParts) {
        if (part.includes('access_token')) {
          tokenPart = part;
          break;
        }
      }

      if (tokenPart) {
        const params = new URLSearchParams(tokenPart);
        const accessToken = params.get('access_token');
        const refreshToken = params.get('refresh_token');
        const error = params.get('error');
        const errorDescription = params.get('error_description');

        if (error) {
          logger.error('OAuth error in callback', { error, errorDescription });
          showError('Authentication Failed', errorDescription || 'OAuth authentication failed');
          return;
        }

        if (accessToken && refreshToken) {
          logger.info('Setting OAuth session');
          const { error: sessionError } = await supabase.auth.setSession({
            access_token: accessToken,
            refresh_token: refreshToken
          });

          if (sessionError) {
            logger.error('Error setting OAuth session', sessionError);
            showError('Authentication Failed', 'Failed to establish session');
          } else {
            logger.info('OAuth session set successfully');
          }
        } else {
          logger.warn('OAuth callback missing tokens', { hasAccessToken: !!accessToken, hasRefreshToken: !!refreshToken });
        }
      } else {
        logger.warn('No token part found in OAuth callback hash');
      }
    } catch (error) {
      logger.error('Unexpected error in OAuth callback', error);
      showError('Authentication Error', 'An unexpected error occurred during authentication');
    } finally {
      // Clean up OAuth tokens from URL
      window.history.replaceState(null, '', window.location.pathname);
    }
  };

  const handleUserSignIn = async (user: any) => {
    try {
      console.log('🔐 Handling user sign in for:', user.email);

      // Try to fetch from users table first (our main table)
      let profile = null;
      let fetchError = null;

      try {
        console.log('📊 Fetching user profile from users table...');
        const result = await supabase
          .from('users')
          .select('id, name, email, role, avatar, company_id')
          .eq('id', user.id)
          .single();

        profile = result.data;
        fetchError = result.error;

        if (profile) {
          console.log('✅ Profile found in users table:', profile.name);
        } else if (fetchError) {
          console.warn('⚠️ Error fetching from users table:', fetchError.message);
        }
      } catch (error) {
        console.warn('⚠️ Exception fetching from users table:', error);
      }

      // If not found in users table, try profiles table as fallback
      if (!profile) {
        try {
          console.log('📊 Trying profiles table as fallback...');
          const result = await supabase
            .from('profiles')
            .select('id, name, email, role, avatar, company_id')
            .eq('id', user.id)
            .single();

          profile = result.data;
          if (profile) {
            console.log('✅ Profile found in profiles table:', profile.name);
          }
        } catch (error) {
          console.warn('⚠️ Profiles table also failed:', error);
        }
      }

      let finalProfile = profile;

      // If no profile exists in either table, create a profile from user metadata
      if (!profile) {
        console.warn('⚠️ No profile found in database, creating from user metadata');
        finalProfile = {
          id: user.id,
          email: user.email || '',
          name: user.user_metadata?.full_name ||
            user.user_metadata?.name ||
            user.email?.split('@')[0] || 'User',
          role: user.email === 'adrian.stanca1@gmail.com' ? 'super_admin' : 'company_admin',
          avatar: user.user_metadata?.avatar_url || user.user_metadata?.picture,
          company_id: undefined
        };
        console.log('✅ Created profile from metadata:', finalProfile);
      }

      // Convert snake_case to camelCase
      const userProfile = finalProfile ? {
        id: finalProfile.id,
        name: finalProfile.name,
        email: finalProfile.email,
        role: finalProfile.role,
        avatar: finalProfile.avatar,
        companyId: finalProfile.company_id
      } : null;

      console.log('👤 Final user profile:', userProfile);
      console.log('🎯 User role from profile:', userProfile?.role);
      console.log('🎯 Is developer?', userProfile?.role === 'developer');

      console.log('📝 Setting currentUser state:', userProfile);
      setCurrentUser(userProfile);

      if (userProfile) {
        // Navigate to dashboard after successful login
        console.log('🚀 Navigating to dashboard...');
        console.log('📍 Current navigation stack before:', navigationStack);
        const defaultScreenForRole: Screen = userProfile.role === 'developer'
          ? 'developer-console'
          : userProfile.role === 'super_admin'
            ? 'super-admin-dashboard'
            : 'company-admin-dashboard';
        navigateToModule(defaultScreenForRole, {});
        console.log('📍 Navigation stack set to', defaultScreenForRole);

        window.dispatchEvent(new CustomEvent('userLoggedIn'));
        showSuccess('Welcome back!', `Hello ${userProfile.name}`);
        logger.logUserAction('login_successful', { userId: userProfile.id, userEmail: userProfile.email }, userProfile.id);
        console.log('✅ User sign in completed successfully');
        console.log('👤 Current user should now be:', userProfile);
      }
    } catch (error) {
      console.error('❌ Error in sign in:', error);
      // Even on error, try to set a basic user profile so the app doesn't break
      const fallbackProfile: User = {
        id: user.id,
        name: user.email?.split('@')[0] || 'User',
        email: user.email || '',
        role: (user.email === 'adrian.stanca1@gmail.com' ? 'super_admin' : 'company_admin') as any,
        avatar: null,
        companyId: undefined
      };
      console.log('🔄 Using fallback profile:', fallbackProfile);
      setCurrentUser(fallbackProfile);
      const fallbackScreen: Screen = fallbackProfile.role === 'developer'
        ? 'developer-console'
        : fallbackProfile.role === 'super_admin'
          ? 'super-admin-dashboard'
          : 'company-admin-dashboard';
      navigateToModule(fallbackScreen, {});
    }
  };

  useEffect(() => {
    // NO AUTO SESSION CHECK - User must explicitly login
    // Marketing site stays visible until user clicks Login button
    const checkSession = async () => {
      try {
        console.log('🔍 Session check disabled - marketing site stays visible');
        console.log('ℹ️ User must click Login button to authenticate');
        // Don't check for existing session - always show marketing site first
      } catch (error) {
        console.error('Session check error:', error);
      } finally {
        setSessionChecked(true);
      }
    };

    checkSession();
  }, []);

  // Handle URL hash for OAuth redirects
  useEffect(() => {
    const handleHashChange = () => {
      const hash = window.location.hash;
      if (hash === '#dashboard' && currentUser) {
        const targetScreen: Screen = currentUser.role === 'developer' ? 'developer-console' : currentUser.role === 'super_admin' ? 'super-admin-dashboard' : 'company-admin-dashboard';
        navigateToModule(targetScreen, {});
        // Clean up the hash
        window.history.replaceState(null, '', window.location.pathname);
      }
    };

    // Check on mount
    handleHashChange();

    // Listen for hash changes
    window.addEventListener('hashchange', handleHashChange);

    return () => {
      window.removeEventListener('hashchange', handleHashChange);
    };
  }, [currentUser]);


  useEffect(() => {
    if (currentUser) {
      const loadProjects = async () => {
        const projects = await api.fetchAllProjects(currentUser);
        setAllProjects(projects);
      };
      loadProjects();

      // Ensure user is navigated to dashboard if no navigation exists
      if (navigationStack.length === 0) {
        console.log('🔄 No navigation stack - navigating to dashboard...');
        const defaultScreen: Screen = currentUser.role === 'developer'
          ? 'developer-console'
          : currentUser.role === 'super_admin'
            ? 'super-admin-dashboard'
            : 'company-admin-dashboard';
        navigateToModule(defaultScreen, {});
      }
    } else {
      // User logged out - clear navigation
      if (navigationStack.length > 0) {
        setNavigationStack([]);
      }
      setAllProjects([]);
    }
  }, [currentUser]);

  useEffect(() => {
    const handleLogoutTrigger = () => {
      handleLogout();
    };
    window.addEventListener('userLoggedOutTrigger', handleLogoutTrigger);
    return () => window.removeEventListener('userLoggedOutTrigger', handleLogoutTrigger);
  }, []);

  // Listen for login button click from marketing site
  useEffect(() => {
    const handleShowLogin = () => {
      console.log('🔐 Login button clicked - showing login screen');
      setShowLoginScreen(true);
    };
    window.addEventListener('showLoginScreen', handleShowLogin);
    return () => window.removeEventListener('showLoginScreen', handleShowLogin);
  }, []);

  const handleLoginSuccess = (user: User) => {
    console.log('✅ Login successful:', user.name);
    console.log('🔄 Setting current user...');
    setCurrentUser(user);

    window.dispatchEvent(new CustomEvent('userLoggedIn'));
    showSuccess('Welcome back!', `Hello ${user.name}`);

    console.log('✅ User set - dashboard will render automatically');
  };

  const handleLogout = async () => {
    logger.logUserAction('logout_initiated', { userId: currentUser?.id }, currentUser?.id);

    await authService.logout();

    setCurrentUser(null);
    setNavigationStack([]);

    // Clear all cache and storage
    localStorage.clear();
    sessionStorage.clear();

    logger.logUserAction('logout_successful', { userId: currentUser?.id }, currentUser?.id);

    // Force full page reload to reset everything and show marketing site
    window.location.href = '/';
  };


  const openProjectSelector = useCallback((title: string, onSelect: (projectId: string) => void) => {
    setProjectSelectorTitle(title);
    setProjectSelectorCallback(() => (projectId: string) => {
      onSelect(projectId);
      setIsProjectSelectorOpen(false);
    });
    setIsProjectSelectorOpen(true);
  }, []);

  const handleDeepLinkWrapper = useCallback((projectId: string, screen: Screen, params: any) => {
    handleDeepLink(projectId, screen, params, allProjects);
  }, [handleDeepLink, allProjects]);

  const handleQuickAction = (action: Screen) => {
    openProjectSelector(`Select a project for the new ${action.split('-')[1]}`, (projectId) => {
      handleDeepLink(projectId, action, {}, allProjects);
    });
  };

  const handleSuggestAction = async () => {
    if (!currentUser) return;
    setIsAISuggestionModalOpen(true);
    setIsAISuggestionLoading(true);
    setAiSuggestion(null);
    const suggestion = await api.getAISuggestedAction(currentUser);
    setAiSuggestion(suggestion);
    setIsAISuggestionLoading(false);
  };

  const handleAISuggestionAction = (link: NotificationLink) => {
    if (link.projectId) {
      handleDeepLink(link.projectId, link.screen, link.params, allProjects);
    }
    setIsAISuggestionModalOpen(false);
  };

  if (!sessionChecked) {
    return (
      <div className="min-h-screen flex items-center justify-center bg-gradient-to-br from-blue-50 to-indigo-100">
        <div className="bg-white p-8 rounded-xl shadow-2xl text-center">
          <div className="animate-spin rounded-full h-12 w-12 border-b-2 border-blue-600 mx-auto mb-4"></div>
          <p className="text-gray-700 font-medium">Loading session...</p>
          <p className="text-gray-500 text-sm mt-2">This should only take a moment</p>
        </div>
      </div>
    );
  }

  if (!currentUser) {
    console.log('🚫 No currentUser - checking if login screen should show');
    console.log('📊 Show login screen:', showLoginScreen);

    // If login button was clicked, show login screen
    if (showLoginScreen) {
      console.log('🔐 Showing login screen');
      return (
        <div className="bg-slate-100 min-h-screen flex items-center justify-center">
          <AuthScreen onLoginSuccess={handleLoginSuccess} />
        </div>
      );
    }

    // Otherwise, show marketing landing pages
    console.log('📊 Marketing site visible - waiting for login click');
    return <LandingRouter onLoginSuccess={handleLoginSuccess} />;
  }

  console.log('✅ Current user exists - showing app:', currentUser.name);
  console.log('📊 Navigation stack length:', navigationStack.length);
  console.log('📊 Current nav item:', currentNavItem);

  // If no navigation stack, show dashboard directly
  if (!currentNavItem || navigationStack.length === 0) {
    console.log('🏠 No navigation - showing dashboard directly');
    console.log('🎯 Current user role at render:', currentUser?.role);
    console.log('🎯 Is developer at render?', currentUser?.role === 'developer');
    const dashboardProps = {
      currentUser,
      navigateTo,
      onDeepLink: handleDeepLinkWrapper,
      onQuickAction: handleQuickAction,
      onSuggestAction: handleSuggestAction,
      selectProject: (id: string) => {
        const project = allProjects.find(p => p.id === id);
        if (project) selectProject(project);
      },
      can: () => true, // Simple permission check - allow all for now
      goBack
    };

    if (currentUser.role === 'developer') {
      console.log('🎯 DEVELOPER ROLE DETECTED - Rendering Developer Dashboard V2');
      console.log('👤 Current user:', currentUser);
      return (
        <Suspense fallback={<ScreenLoader />}>
          <DeveloperDashboardV2 currentUser={currentUser} navigateTo={navigateToModule} isDarkMode={true} />
        </Suspense>
      );
    }
    if (currentUser.role === 'super_admin') {
      console.log('🎯 SUPER ADMIN ROLE DETECTED - Rendering Super Admin Dashboard V2');
      return (
        <Suspense fallback={<ScreenLoader />}>
          <SuperAdminDashboardV2
            isDarkMode={true}
            onNavigate={(section) => {
              console.log('Navigating to section:', section);
              // Map section IDs to actual screens
              const sectionScreenMap: Record<string, string> = {
                'user-management': 'platform-admin',
                'company-management': 'platform-admin',
                'billing-payments': 'platform-admin',
                'marketplace': 'marketplace',
                'analytics-reports': 'platform-admin',
                'system-settings': 'platform-admin',
                'security-audit': 'platform-admin',
                'database-management': 'platform-admin',
                'activity-monitoring': 'platform-admin',
                'content-management': 'platform-admin',
                'notifications': 'platform-admin',
                'permissions': 'platform-admin',
                'integrations': 'platform-admin'
              };
              const targetScreen = sectionScreenMap[section] || 'platform-admin';
              navigateToModule(targetScreen as any, { section });
            }}
          />
        </Suspense>
      );
    }
    if (currentUser.role === 'company_admin') {
      console.log('🎯 COMPANY ADMIN ROLE DETECTED - Rendering Company Admin Dashboard V2');
      return (
        <Suspense fallback={<ScreenLoader />}>
          <CompanyAdminDashboardV2
            currentUser={currentUser}
            navigateTo={(screen: string, params?: any) => {
              console.log('Company Admin navigating to:', screen, params);
              // Map section IDs to actual screens
              const sectionScreenMap: Record<string, string> = {
                'projects': 'projects',
                'teams': 'platform-admin',
                'documents': 'documents',
                'marketplace': 'marketplace',
                'analytics': 'platform-admin',
                'billing': 'platform-admin',
                'clients': 'platform-admin',
                'settings': 'platform-admin',
                'daily-logs': 'daily-log',
                'safety-reports': 'platform-admin',
                'quality-control': 'platform-admin',
                'time-tracking': 'platform-admin',
                'equipment': 'platform-admin',
                'procurement': 'platform-admin',
                'inspections': 'platform-admin',
                'workforce': 'platform-admin'
              };
              const targetScreen = sectionScreenMap[screen] || screen;
              navigateToModule(targetScreen as any, params);
            }}
            isDarkMode={true}
          />
        </Suspense>
      );
    }
    return (
      <div className="min-h-screen bg-gray-50">
        <Suspense fallback={<ScreenLoader />}>
          <UnifiedDashboardScreen {...dashboardProps} />
        </Suspense>
      </div>
    );
  }

  const { screen, params, project } = currentNavItem;
  console.log('📺 Rendering screen:', screen);
  console.log('📺 Current user role:', currentUser?.role);
  console.log('📺 Navigation stack:', navigationStack);
  const ScreenComponent = SCREEN_COMPONENTS[screen] || PlaceholderToolScreen;
  console.log('📺 Screen component:', ScreenComponent.name);

  if (screen === 'my-apps-desktop') {
    return (
      <Suspense fallback={<ScreenLoader />}>
        <Base44Clone user={currentUser} onLogout={handleLogout} />
      </Suspense>
    );
  }

  const getSidebarProject = useMemo(() => {
    if (project) {
      return project;
    }
    return {
      ...MOCK_PROJECT,
      id: '',
      name: 'Global View',
      location: `Welcome, ${currentUser?.name || 'User'}`,
    };
  }, [project, currentUser?.name]);

  const sidebarGoHome = useCallback(() => {
    if (currentUser.role === 'developer') {
      navigateToModule('developer-console');
      return;
    }
    if (currentUser.role === 'super_admin') {
      navigateToModule('super-admin-dashboard');
      return;
    }
    if (currentUser.role === 'company_admin') {
      navigateToModule('company-admin-dashboard');
      return;
    }
    goHome();
  }, [currentUser.role, navigateToModule, goHome]);

  return (
    <div className="bg-slate-50">
      <AppLayout
        sidebar={
          <Sidebar
            project={getSidebarProject}
            navigateTo={navigateTo}
            navigateToModule={navigateToModule}
            goHome={sidebarGoHome}
            currentUser={currentUser}
            onLogout={handleLogout}
          />
        }
        floatingMenu={<FloatingMenu
          currentUser={currentUser}
          navigateToModule={navigateToModule}
          openProjectSelector={openProjectSelector}
          onDeepLink={handleDeepLinkWrapper}
        />}
      >
        <div className="p-8">
          <Suspense fallback={<ScreenLoader />}>
            <ScreenComponent
              currentUser={currentUser}
              selectProject={selectProject}
              navigateTo={navigateTo}
              onDeepLink={handleDeepLink}
              onQuickAction={handleQuickAction}
              onSuggestAction={handleSuggestAction}
              openProjectSelector={openProjectSelector}
              project={project}
              goBack={goBack}
              can={can}
              {...params}
            />
          </Suspense>
        </div>
      </AppLayout>

      <AISuggestionModal
        isOpen={isAISuggestionModalOpen}
        isLoading={isAISuggestionLoading}
        suggestion={aiSuggestion}
        onClose={() => setIsAISuggestionModalOpen(false)}
        onAction={handleAISuggestionAction}
        currentUser={currentUser}
      />
      {isProjectSelectorOpen && (
        <ProjectSelectorModal
          title={projectSelectorTitle}
          onClose={() => setIsProjectSelectorOpen(false)}
          onSelectProject={projectSelectorCallback}
          currentUser={currentUser}
        />
      )}

      <ToastContainer toasts={toasts} onRemoveToast={removeToast} />

      {/* Global AI Chatbot - Available on all pages */}
      {currentUser && <ChatbotWidget />}
    </div>
  );
}
=======
    handleDeepLink: handleDeepLinkFromNavigation,
    selectProject: selectProjectFromNavigation
  } = useNavigation();
  const { can: hasPermission } = usePermissions(currentUser);

  // Check for existing session on app load
  useEffect(() => {
    const checkSession = async () => {
      try {
        const user = await authService.getCurrentUser();
        if (user) {
          setCurrentUser(user);
          logger.info('Session restored', { userId: user.id, role: user.role });
        }
      } catch (error) {
        logger.error('Session check failed', error);
      } finally {
        setSessionChecked(true);
      }
    };

    checkSession();
  }, []);

  // Load projects when user changes
  useEffect(() => {
    if (currentUser) {
      const loadProjects = async () => {
        const projects = await fetchAllProjects(currentUser);
        // Ensure we extract array from response if needed
        const projectsArray = Array.isArray(projects) ? projects :
          (projects?.data && Array.isArray(projects.data)) ? projects.data : [];
        setAllProjects(projectsArray);
      };
      loadProjects();
    }
  }, [currentUser]);

  const handleSelectProject = useCallback((projectId: string) => {
    const project = allProjects.find(p => p.id === projectId);
    if (!project) {
      logger.warn('Project not found for selection', { projectId });
      return;
    }
    selectProjectFromNavigation(project);
  }, [allProjects, selectProjectFromNavigation]);

  const handleDeepLink = useCallback((projectId: string | null, screenName: Screen, params: any) => {
    handleDeepLinkFromNavigation(projectId, screenName, params, allProjects);
  }, [allProjects, handleDeepLinkFromNavigation]);

  const handleQuickAction = useCallback((screenName: Screen, projectId?: string) => {
    if (projectId) {
      const project = allProjects.find(p => p.id === projectId);
      if (project) {
        navigateTo(screenName, { projectId }, project);
        return;
      }
      logger.warn('Project not found for quick action', { projectId, screen: screenName });
    }
    navigateTo(screenName);
  }, [allProjects, navigateTo]);

  const handleSuggestAction = useCallback(async () => {
    if (!currentUser) return;
    setIsAISuggestionModalOpen(true);
    setIsAISuggestionLoading(true);
    setAiSuggestion(null);
    try {
      const suggestion = await getAISuggestedAction(currentUser);
      setAiSuggestion(suggestion);
    } catch (error) {
      logger.error('Failed to fetch AI suggestion', error);
      addToast({ type: 'error', title: 'Unable to fetch AI suggestion right now.' });
    } finally {
      setIsAISuggestionLoading(false);
    }
  }, [addToast, currentUser]);

  // Show loading screen while checking session
  if (!sessionChecked) {
    return (
      <div className="min-h-screen bg-gray-50 flex items-center justify-center">
        <div className="text-center">
          <div className="animate-spin rounded-full h-12 w-12 border-b-2 border-blue-600 mx-auto mb-4"></div>
          <p className="text-gray-600">Loading CortexBuild...</p>
        </div>
      </div>
    );
  }

  // Show auth screen if not logged in
  if (!currentUser) {
    return (
      <ErrorBoundary>
        <AuthScreen onLoginSuccess={setCurrentUser} />
        <ToastContainer toasts={toasts} onRemoveToast={removeToast} />
      </ErrorBoundary>
    );
  }

  // Get current screen component with safety check - memoized for performance
  const currentScreenData = useMemo(() => {
    const { screen, params, project } = currentNavItem || {
      screen: 'global-dashboard' as Screen,
      params: {},
      project: undefined
    };
    const ScreenComponent = SCREEN_COMPONENTS[screen] || PlaceholderToolScreen;

    // Define which screens need module props
    const moduleScreens = ['accounting', 'ai-tools', 'document-management', 'time-tracking',
      'project-operations', 'financial-management', 'business-development', 'ai-agents-marketplace'];
    const isModuleScreen = moduleScreens.includes(screen);

    return { screen, params, project, ScreenComponent, isModuleScreen };
  }, [currentNavItem]);

  const { screen, params, project, ScreenComponent, isModuleScreen } = currentScreenData;

  return (
    <ErrorBoundary>
      <InfiniteLoopErrorBoundary>
        <div className="min-h-screen bg-gray-50">
          <AppLayout
            sidebar={
              <MainSidebar
                currentUser={currentUser}
                onNavigate={navigateTo}
                currentScreen={screen}
                hasPermission={hasPermission}
              />
            }
            floatingMenu={
              <FloatingMenu
                currentUser={currentUser}
                navigateToModule={navigateToModule}
                openProjectSelector={(title: string, onSelect: (projectId: string) => void) => {
                  setProjectSelectorTitle(title);
                  setProjectSelectorCallback(() => onSelect);
                  setIsProjectSelectorOpen(true);
                }}
                onDeepLink={(projectId: string | null, screen: Screen, params: any) => {
                  navigateTo(screen, params);
                }}
                openSmartAssistant={() => setIsSmartAssistantOpen(true)}
              />
            }
          >
            <main className="flex-1 overflow-auto">
              <Suspense fallback={<ScreenLoader />}>
                <ScreenComponent
                  currentUser={currentUser}
                  navigateTo={navigateTo}
                  goBack={goBack}
                  onQuickAction={handleQuickAction}
                  onSuggestAction={handleSuggestAction}
                  onDeepLink={handleDeepLink}
                  selectProject={handleSelectProject}
                  can={hasPermission}
                  hasPermission={hasPermission}
                  {...(project && { project })}
                  {...(params && { params })}
                  {...(screen !== 'placeholder-tool' && { allProjects })}
                  {...(isModuleScreen && {
                    openProjectSelector: (title: string, onSelect: (projectId: string) => void) => {
                      setProjectSelectorTitle(title);
                      setProjectSelectorCallback(() => onSelect);
                      setIsProjectSelectorOpen(true);
                    },
                    onDeepLink: handleDeepLink
                  })}
                />
              </Suspense>
            </main>
          </AppLayout>



          <ChatbotWidget />

          <SmartConstructionAssistant
            currentUser={currentUser}
            isOpen={isSmartAssistantOpen}
            onClose={() => setIsSmartAssistantOpen(false)}
            onAction={(action: string) => {
              // Handle assistant actions
              console.log('Assistant action:', action);
              addToast({ type: 'info', title: `Action: ${action}` });
            }}
          />

          <AISuggestionModal
            isOpen={isAISuggestionModalOpen}
            isLoading={isAISuggestionLoading}
            suggestion={aiSuggestion}
            onClose={() => setIsAISuggestionModalOpen(false)}
            onAction={(link: NotificationLink) => {
              navigateTo(link.screen, link.params);
              setIsAISuggestionModalOpen(false);
            }}
            currentUser={currentUser}
          />

          {isProjectSelectorOpen && (
            <ProjectSelectorModal
              onSelectProject={(projectId: string) => {
                if (projectSelectorCallback) {
                  projectSelectorCallback(projectId);
                }
                setProjectSelectorCallback(null);
                setIsProjectSelectorOpen(false);
              }}
              onClose={() => {
                setProjectSelectorCallback(null);
                setIsProjectSelectorOpen(false);
              }}
              title={projectSelectorTitle}
              currentUser={currentUser}
            />
          )}

          <ToastContainer toasts={toasts} onRemoveToast={removeToast} />
          <PerformanceMonitor />
        </div>
      </InfiniteLoopErrorBoundary>
    </ErrorBoundary>
  );
};
>>>>>>> f74f78be

export default App;<|MERGE_RESOLUTION|>--- conflicted
+++ resolved
@@ -16,14 +16,8 @@
 import { useNavigation } from './hooks/useNavigation';
 import { logger } from './utils/logger';
 import { ChatbotWidget } from './components/chat/ChatbotWidget';
-<<<<<<< HEAD
 import { supabase } from './supabaseClient';
 import LandingRouter from './components/landing/LandingRouter';
-=======
-import { fetchAllProjects, getAISuggestedAction } from './api.ts';
-import PerformanceMonitor from './components/performance/PerformanceMonitor';
-import SmartConstructionAssistant from './components/features/SmartConstructionAssistant';
->>>>>>> f74f78be
 
 // Core screen imports - only the essential ones
 const UnifiedDashboardScreen = lazy(() => import('./components/screens/UnifiedDashboardScreen'));
@@ -79,7 +73,6 @@
 const PhotoGalleryScreen = lazy(() => import('./components/screens/PhotoGalleryScreen'));
 const RFIDetailScreen = lazy(() => import('./components/screens/RFIDetailScreen'));
 const NewRFIScreen = lazy(() => import('./components/screens/NewRFIScreen'));
-<<<<<<< HEAD
 const ProductionSDKDeveloperView = lazy(() =>
   import('./components/sdk/ProductionSDKDeveloperView').then(module => ({
     default: module.ProductionSDKDeveloperView
@@ -93,8 +86,6 @@
 // Removed CompanyAdminDashboardScreen - has missing dependencies
 const CompanyAdminDashboard = lazy(() => import('./components/screens/company/CompanyAdminDashboard'));
 const CompanyAdminDashboardV2 = lazy(() => import('./components/screens/company/CompanyAdminDashboardV2'));
-=======
->>>>>>> f74f78be
 const PunchListScreen = lazy(() => import('./components/screens/PunchListScreen'));
 const PunchListItemDetailScreen = lazy(() => import('./components/screens/PunchListItemDetailScreen'));
 const NewPunchListItemScreen = lazy(() => import('./components/screens/NewPunchListItemScreen'));
@@ -140,7 +131,6 @@
 const MyApplicationsDesktop = lazy(() => import('./components/desktop/MyApplicationsDesktop'));
 const AdminReviewInterface = lazy(() => import('./components/marketplace/AdminReviewInterface'));
 const DeveloperSubmissionInterface = lazy(() => import('./components/marketplace/DeveloperSubmissionInterface'));
-<<<<<<< HEAD
 const Base44Clone = lazy(() =>
   import('./components/base44/Base44Clone').then(module => ({
     default: module.Base44Clone
@@ -158,34 +148,6 @@
   </div>
 );
 
-
-type NavigationItem = {
-  screen: Screen;
-  params?: any;
-  project?: Project;
-};
-
-const SCREEN_COMPONENTS: Record<Screen, React.ComponentType<any>> = {
-  'global-dashboard': UnifiedDashboardScreen,
-  'company-admin-dashboard': CompanyAdminDashboard,
-  'company-admin-legacy': CompanyAdminDashboard, // Use same as main company admin
-  'projects': ProjectsListScreen,
-  'project-home': ProjectHomeScreen,
-  'my-day': MyDayScreen,
-=======
-const Base44Clone = lazy(() => import('./components/base44/Base44Clone').then(module => ({
-  default: module.Base44Clone
-})));
-
-// ML & Advanced Analytics
-const AdvancedMLDashboard = lazy(() => import('./components/screens/dashboards/AdvancedMLDashboard'));
-
-const ScreenLoader: React.FC = React.memo(() => (
-  <div className="py-16 text-center text-slate-500">
-    Loading experience...
-  </div>
-));
-
 // Comprehensive screen components mapping
 const SCREEN_COMPONENTS: Record<string, React.ComponentType<any>> = {
   'global-dashboard': UnifiedDashboardScreen,
@@ -195,41 +157,28 @@
   'platform-admin': UnifiedAdminDashboard,
   'placeholder-tool': PlaceholderToolScreen,
 
-  // Core feature screens
+type NavigationItem = {
+  screen: Screen;
+  params?: any;
+  project?: Project;
+};
+
+const SCREEN_COMPONENTS: Record<Screen, React.ComponentType<any>> = {
+  'global-dashboard': UnifiedDashboardScreen,
+  'company-admin-dashboard': CompanyAdminDashboard,
+  'company-admin-legacy': CompanyAdminDashboard, // Use same as main company admin
   'projects': ProjectsListScreen,
-  'projects-management': ProjectsManagement,
-  'tasks-management': TasksManagement,
-  'daily-logs-management': DailyLogsManagement,
-  'rfi-management': RFIManagement,
-  'documents-management': DocumentsManagement,
-  'billing-payments-management': BillingPaymentsManagement,
-  'analytics-reports': AnalyticsReports,
-  'marketplace-management': MarketplaceManagement,
-  'app-discovery': AppDiscovery,
-  'team-management': TeamManagement,
-  'project-dashboard': ProjectDashboard,
-  'notifications-center': NotificationsCenter,
   'project-home': ProjectHomeScreen,
->>>>>>> f74f78be
+  'my-day': MyDayScreen,
   'tasks': TasksScreen,
   'my-tasks': MyTasksScreen,
   'task-detail': TaskDetailScreen,
   'new-task': NewTaskScreen,
-<<<<<<< HEAD
   'daily-log': DailyLogScreen,
   'photos': PhotoGalleryScreen,
   'rfis': RFIsScreen,
   'rfi-detail': RFIDetailScreen,
   'new-rfi': NewRFIScreen,
-=======
-  'rfis': RFIsScreen,
-  'rfi-detail': RFIDetailScreen,
-  'new-rfi': NewRFIScreen,
-  'documents': DocumentsScreen,
-  'my-day': MyDayScreen,
-  'daily-log': DailyLogScreen,
-  'photos': PhotoGalleryScreen,
->>>>>>> f74f78be
   'punch-list': PunchListScreen,
   'punch-list-item-detail': PunchListItemDetailScreen,
   'new-punch-list-item': NewPunchListItemScreen,
@@ -238,30 +187,10 @@
   'daywork-sheets': DayworkSheetsListScreen,
   'daywork-sheet-detail': DayworkSheetDetailScreen,
   'new-daywork-sheet': NewDayworkSheetScreen,
-<<<<<<< HEAD
   'documents': DocumentsScreen,
   'delivery': DeliveryScreen,
   'drawing-comparison': DrawingComparisonScreen,
   // Modules
-=======
-  'delivery': DeliveryScreen,
-  'drawing-comparison': DrawingComparisonScreen,
-  'tm-ticket': TMTicketScreen,
-
-  // Advanced feature screens
-  'analytics': AnalyticsScreen,
-  'reports': ReportsScreen,
-  'team-management-advanced': TeamManagementScreen,
-  'notifications': NotificationsScreen,
-  'project-planning': ProjectPlanningScreen,
-  'ai-insights': AIInsightsScreen,
-  'quality-safety': QualitySafetyScreen,
-  'business-intelligence': BusinessIntelligenceScreen,
-  'system-admin': SystemAdminScreen,
-  'project-health': ProjectHealthDashboard,
-
-  // Module screens
->>>>>>> f74f78be
   'accounting': AccountingScreen,
   'ai-tools': AIToolsScreen,
   'document-management': DocumentManagementScreen,
@@ -270,7 +199,6 @@
   'financial-management': FinancialManagementScreen,
   'business-development': BusinessDevelopmentScreen,
   'ai-agents-marketplace': AIAgentsMarketplaceScreen,
-<<<<<<< HEAD
   'developer-dashboard': ModernDeveloperDashboard,
   'automation-studio': ConstructionAutomationStudio,
   'developer-workspace': DeveloperWorkspaceScreen,
@@ -279,31 +207,10 @@
   'sdk-developer': ProductionSDKDeveloperView,
   'my-apps-desktop': Base44Clone,
   // Global Marketplace
-=======
-
-  // Developer & SDK screens
-  'automation-studio': ConstructionAutomationStudio,
-  'sdk-developer': ProductionSDKDeveloperView,
-  'developer-workspace': DeveloperWorkspaceScreen,
-  'developer-console': EnhancedDeveloperConsole,
-
-  // Company Admin Legacy & Dashboards
-  // 'company-admin-legacy': CompanyAdminDashboardLegacy,
-
-  // Admin Control Panel
-  'admin-control-panel': AdminControlPanel,
-
-  // Marketing & Landing Pages
-  'landing': MainLandingPage,
-  'developer-landing': DeveloperLandingPage,
-
-  // Marketplace & App screens
->>>>>>> f74f78be
   'marketplace': GlobalMarketplace,
   'my-applications': MyApplicationsDesktop,
   'admin-review': AdminReviewInterface,
   'developer-submissions': DeveloperSubmissionInterface,
-<<<<<<< HEAD
   // Zapier-Style Workflow Builder (now integrated in SDK Developer)
   // 'zapier-workflow': ZapierStyleWorkflowBuilder,
   // Admin
@@ -313,42 +220,21 @@
   'ml-analytics': AdvancedMLDashboard,
   // Tools
   'placeholder-tool': PlaceholderToolScreen,
-=======
-  'my-apps-desktop': Base44Clone,
-
-  // ML & Advanced Analytics
-  'ml-analytics': AdvancedMLDashboard,
->>>>>>> f74f78be
 };
 
 // CortexBuild 2.0 - Powered by Vite + React with HMR
 const App: React.FC = () => {
   const [currentUser, setCurrentUser] = useState<User | null>(null);
   const [sessionChecked, setSessionChecked] = useState(false);
-<<<<<<< HEAD
   const [showLoginScreen, setShowLoginScreen] = useState(false);
   const [allProjects, setAllProjects] = useState<Project[]>([]);
 
   const {
     navigationStack,
-=======
-  const [allProjects, setAllProjects] = useState<Project[]>([]);
-  const [isAISuggestionModalOpen, setIsAISuggestionModalOpen] = useState(false);
-  const [isAISuggestionLoading, setIsAISuggestionLoading] = useState(false);
-  const [aiSuggestion, setAiSuggestion] = useState<AISuggestion | null>(null);
-  const [isProjectSelectorOpen, setIsProjectSelectorOpen] = useState(false);
-  const [projectSelectorTitle, setProjectSelectorTitle] = useState<string>('Select a project');
-  const [projectSelectorCallback, setProjectSelectorCallback] = useState<((projectId: string) => void) | null>(null);
-  const [isSmartAssistantOpen, setIsSmartAssistantOpen] = useState(false);
-
-  const { toasts, addToast, removeToast } = useToast();
-  const {
->>>>>>> f74f78be
     currentNavItem,
     navigateTo,
     navigateToModule,
     goBack,
-<<<<<<< HEAD
     goHome,
     selectProject,
     handleDeepLink,
@@ -941,236 +827,5 @@
     </div>
   );
 }
-=======
-    handleDeepLink: handleDeepLinkFromNavigation,
-    selectProject: selectProjectFromNavigation
-  } = useNavigation();
-  const { can: hasPermission } = usePermissions(currentUser);
-
-  // Check for existing session on app load
-  useEffect(() => {
-    const checkSession = async () => {
-      try {
-        const user = await authService.getCurrentUser();
-        if (user) {
-          setCurrentUser(user);
-          logger.info('Session restored', { userId: user.id, role: user.role });
-        }
-      } catch (error) {
-        logger.error('Session check failed', error);
-      } finally {
-        setSessionChecked(true);
-      }
-    };
-
-    checkSession();
-  }, []);
-
-  // Load projects when user changes
-  useEffect(() => {
-    if (currentUser) {
-      const loadProjects = async () => {
-        const projects = await fetchAllProjects(currentUser);
-        // Ensure we extract array from response if needed
-        const projectsArray = Array.isArray(projects) ? projects :
-          (projects?.data && Array.isArray(projects.data)) ? projects.data : [];
-        setAllProjects(projectsArray);
-      };
-      loadProjects();
-    }
-  }, [currentUser]);
-
-  const handleSelectProject = useCallback((projectId: string) => {
-    const project = allProjects.find(p => p.id === projectId);
-    if (!project) {
-      logger.warn('Project not found for selection', { projectId });
-      return;
-    }
-    selectProjectFromNavigation(project);
-  }, [allProjects, selectProjectFromNavigation]);
-
-  const handleDeepLink = useCallback((projectId: string | null, screenName: Screen, params: any) => {
-    handleDeepLinkFromNavigation(projectId, screenName, params, allProjects);
-  }, [allProjects, handleDeepLinkFromNavigation]);
-
-  const handleQuickAction = useCallback((screenName: Screen, projectId?: string) => {
-    if (projectId) {
-      const project = allProjects.find(p => p.id === projectId);
-      if (project) {
-        navigateTo(screenName, { projectId }, project);
-        return;
-      }
-      logger.warn('Project not found for quick action', { projectId, screen: screenName });
-    }
-    navigateTo(screenName);
-  }, [allProjects, navigateTo]);
-
-  const handleSuggestAction = useCallback(async () => {
-    if (!currentUser) return;
-    setIsAISuggestionModalOpen(true);
-    setIsAISuggestionLoading(true);
-    setAiSuggestion(null);
-    try {
-      const suggestion = await getAISuggestedAction(currentUser);
-      setAiSuggestion(suggestion);
-    } catch (error) {
-      logger.error('Failed to fetch AI suggestion', error);
-      addToast({ type: 'error', title: 'Unable to fetch AI suggestion right now.' });
-    } finally {
-      setIsAISuggestionLoading(false);
-    }
-  }, [addToast, currentUser]);
-
-  // Show loading screen while checking session
-  if (!sessionChecked) {
-    return (
-      <div className="min-h-screen bg-gray-50 flex items-center justify-center">
-        <div className="text-center">
-          <div className="animate-spin rounded-full h-12 w-12 border-b-2 border-blue-600 mx-auto mb-4"></div>
-          <p className="text-gray-600">Loading CortexBuild...</p>
-        </div>
-      </div>
-    );
-  }
-
-  // Show auth screen if not logged in
-  if (!currentUser) {
-    return (
-      <ErrorBoundary>
-        <AuthScreen onLoginSuccess={setCurrentUser} />
-        <ToastContainer toasts={toasts} onRemoveToast={removeToast} />
-      </ErrorBoundary>
-    );
-  }
-
-  // Get current screen component with safety check - memoized for performance
-  const currentScreenData = useMemo(() => {
-    const { screen, params, project } = currentNavItem || {
-      screen: 'global-dashboard' as Screen,
-      params: {},
-      project: undefined
-    };
-    const ScreenComponent = SCREEN_COMPONENTS[screen] || PlaceholderToolScreen;
-
-    // Define which screens need module props
-    const moduleScreens = ['accounting', 'ai-tools', 'document-management', 'time-tracking',
-      'project-operations', 'financial-management', 'business-development', 'ai-agents-marketplace'];
-    const isModuleScreen = moduleScreens.includes(screen);
-
-    return { screen, params, project, ScreenComponent, isModuleScreen };
-  }, [currentNavItem]);
-
-  const { screen, params, project, ScreenComponent, isModuleScreen } = currentScreenData;
-
-  return (
-    <ErrorBoundary>
-      <InfiniteLoopErrorBoundary>
-        <div className="min-h-screen bg-gray-50">
-          <AppLayout
-            sidebar={
-              <MainSidebar
-                currentUser={currentUser}
-                onNavigate={navigateTo}
-                currentScreen={screen}
-                hasPermission={hasPermission}
-              />
-            }
-            floatingMenu={
-              <FloatingMenu
-                currentUser={currentUser}
-                navigateToModule={navigateToModule}
-                openProjectSelector={(title: string, onSelect: (projectId: string) => void) => {
-                  setProjectSelectorTitle(title);
-                  setProjectSelectorCallback(() => onSelect);
-                  setIsProjectSelectorOpen(true);
-                }}
-                onDeepLink={(projectId: string | null, screen: Screen, params: any) => {
-                  navigateTo(screen, params);
-                }}
-                openSmartAssistant={() => setIsSmartAssistantOpen(true)}
-              />
-            }
-          >
-            <main className="flex-1 overflow-auto">
-              <Suspense fallback={<ScreenLoader />}>
-                <ScreenComponent
-                  currentUser={currentUser}
-                  navigateTo={navigateTo}
-                  goBack={goBack}
-                  onQuickAction={handleQuickAction}
-                  onSuggestAction={handleSuggestAction}
-                  onDeepLink={handleDeepLink}
-                  selectProject={handleSelectProject}
-                  can={hasPermission}
-                  hasPermission={hasPermission}
-                  {...(project && { project })}
-                  {...(params && { params })}
-                  {...(screen !== 'placeholder-tool' && { allProjects })}
-                  {...(isModuleScreen && {
-                    openProjectSelector: (title: string, onSelect: (projectId: string) => void) => {
-                      setProjectSelectorTitle(title);
-                      setProjectSelectorCallback(() => onSelect);
-                      setIsProjectSelectorOpen(true);
-                    },
-                    onDeepLink: handleDeepLink
-                  })}
-                />
-              </Suspense>
-            </main>
-          </AppLayout>
-
-
-
-          <ChatbotWidget />
-
-          <SmartConstructionAssistant
-            currentUser={currentUser}
-            isOpen={isSmartAssistantOpen}
-            onClose={() => setIsSmartAssistantOpen(false)}
-            onAction={(action: string) => {
-              // Handle assistant actions
-              console.log('Assistant action:', action);
-              addToast({ type: 'info', title: `Action: ${action}` });
-            }}
-          />
-
-          <AISuggestionModal
-            isOpen={isAISuggestionModalOpen}
-            isLoading={isAISuggestionLoading}
-            suggestion={aiSuggestion}
-            onClose={() => setIsAISuggestionModalOpen(false)}
-            onAction={(link: NotificationLink) => {
-              navigateTo(link.screen, link.params);
-              setIsAISuggestionModalOpen(false);
-            }}
-            currentUser={currentUser}
-          />
-
-          {isProjectSelectorOpen && (
-            <ProjectSelectorModal
-              onSelectProject={(projectId: string) => {
-                if (projectSelectorCallback) {
-                  projectSelectorCallback(projectId);
-                }
-                setProjectSelectorCallback(null);
-                setIsProjectSelectorOpen(false);
-              }}
-              onClose={() => {
-                setProjectSelectorCallback(null);
-                setIsProjectSelectorOpen(false);
-              }}
-              title={projectSelectorTitle}
-              currentUser={currentUser}
-            />
-          )}
-
-          <ToastContainer toasts={toasts} onRemoveToast={removeToast} />
-          <PerformanceMonitor />
-        </div>
-      </InfiniteLoopErrorBoundary>
-    </ErrorBoundary>
-  );
-};
->>>>>>> f74f78be
 
 export default App;