--- conflicted
+++ resolved
@@ -16,14 +16,9 @@
 import { useNavigation } from './hooks/useNavigation';
 import { logger } from './utils/logger';
 import { ChatbotWidget } from './components/chat/ChatbotWidget';
-<<<<<<< HEAD
-import { supabase } from './lib/supabase/client';
-import { serviceWorkerManager } from './lib/services/serviceWorkerManager';
-=======
 import { fetchAllProjects, getAISuggestedAction } from './api.ts';
 import PerformanceMonitor from './components/performance/PerformanceMonitor';
 import SmartConstructionAssistant from './components/features/SmartConstructionAssistant';
->>>>>>> 2e566061
 
 // Core screen imports - only the essential ones
 const UnifiedDashboardScreen = lazy(() => import('./components/screens/UnifiedDashboardScreen'));
@@ -79,19 +74,6 @@
 const PhotoGalleryScreen = lazy(() => import('./components/screens/PhotoGalleryScreen'));
 const RFIDetailScreen = lazy(() => import('./components/screens/RFIDetailScreen'));
 const NewRFIScreen = lazy(() => import('./components/screens/NewRFIScreen'));
-<<<<<<< HEAD
-const ProductionSDKDeveloperView = lazy(() =>
-  import('./components/sdk/ProductionSDKDeveloperView').then(module => ({
-    default: module.ProductionSDKDeveloperView
-  }))
-);
-const DeveloperWorkspaceScreen = lazy(() => import('./components/screens/developer/DeveloperWorkspaceScreen'));
-// Import minimal developer console to avoid React hook issues
-import MinimalDeveloperConsole from './components/screens/developer/MinimalDeveloperConsole';
-const ConstructionAutomationStudio = lazy(() => import('./components/screens/developer/ConstructionAutomationStudio'));
-const CompanyAdminDashboardV2 = lazy(() => import('./components/screens/company/CompanyAdminDashboardV2'));
-=======
->>>>>>> 2e566061
 const PunchListScreen = lazy(() => import('./components/screens/PunchListScreen'));
 const PunchListItemDetailScreen = lazy(() => import('./components/screens/PunchListItemDetailScreen'));
 const NewPunchListItemScreen = lazy(() => import('./components/screens/NewPunchListItemScreen'));
@@ -137,21 +119,11 @@
 const MyApplicationsDesktop = lazy(() => import('./components/desktop/MyApplicationsDesktop'));
 const AdminReviewInterface = lazy(() => import('./components/marketplace/AdminReviewInterface'));
 const DeveloperSubmissionInterface = lazy(() => import('./components/marketplace/DeveloperSubmissionInterface'));
-<<<<<<< HEAD
-const Base44Clone = lazy(() =>
-  import('./components/base44/Base44Clone').then(module => ({
-    default: module.Base44Clone
-  }))
-);
-const AdminControlPanel = lazy(() => import('./components/admin/AdminControlPanel'));
-const UnifiedAdminDashboard = lazy(() => import('./components/screens/admin/UnifiedAdminDashboard'));
-=======
 const Base44Clone = lazy(() => import('./components/base44/Base44Clone').then(module => ({
   default: module.Base44Clone
 })));
 
 // ML & Advanced Analytics
->>>>>>> 2e566061
 const AdvancedMLDashboard = lazy(() => import('./components/screens/dashboards/AdvancedMLDashboard'));
 
 const ScreenLoader: React.FC = React.memo(() => (
@@ -163,8 +135,6 @@
 // Comprehensive screen components mapping
 const SCREEN_COMPONENTS: Record<string, React.ComponentType<any>> = {
   'global-dashboard': UnifiedDashboardScreen,
-<<<<<<< HEAD
-=======
   'company-admin-dashboard': CompanyAdminDashboardV2,
   'developer-dashboard': DeveloperDashboardV2,
   'super-admin-dashboard': SuperAdminDashboardV2,
@@ -172,7 +142,6 @@
   'placeholder-tool': PlaceholderToolScreen,
 
   // Core feature screens
->>>>>>> 2e566061
   'projects': ProjectsListScreen,
   'projects-management': ProjectsManagement,
   'tasks-management': TasksManagement,
@@ -231,24 +200,11 @@
   'financial-management': FinancialManagementScreen,
   'business-development': BusinessDevelopmentScreen,
   'ai-agents-marketplace': AIAgentsMarketplaceScreen,
-<<<<<<< HEAD
-  'developer-dashboard': DeveloperWorkspaceScreen,
-  // Role dashboards (normalize route names to concrete components)
-  'super-admin-dashboard': UnifiedAdminDashboard,
-  'company-admin-dashboard': CompanyAdminDashboardV2,
-=======
 
   // Developer & SDK screens
->>>>>>> 2e566061
   'automation-studio': ConstructionAutomationStudio,
   'sdk-developer': ProductionSDKDeveloperView,
   'developer-workspace': DeveloperWorkspaceScreen,
-<<<<<<< HEAD
-  'developer-console': MinimalDeveloperConsole,
-  'sdk-developer': ProductionSDKDeveloperView,
-  'my-apps-desktop': Base44Clone,
-  // Global Marketplace
-=======
   'developer-console': EnhancedDeveloperConsole,
 
   // Company Admin Legacy & Dashboards
@@ -262,21 +218,12 @@
   'developer-landing': DeveloperLandingPage,
 
   // Marketplace & App screens
->>>>>>> 2e566061
   'marketplace': GlobalMarketplace,
   'my-applications': MyApplicationsDesktop,
   'admin-review': AdminReviewInterface,
   'developer-submissions': DeveloperSubmissionInterface,
-<<<<<<< HEAD
-  // Zapier-Style Workflow Builder (now integrated in SDK Developer)
-  // 'zapier-workflow': ZapierStyleWorkflowBuilder,
-  // Admin
-  'unified-admin': UnifiedAdminDashboard,
-  'admin-control-panel': AdminControlPanel,
-=======
   'my-apps-desktop': Base44Clone,
 
->>>>>>> 2e566061
   // ML & Advanced Analytics
   'ml-analytics': AdvancedMLDashboard,
 };
@@ -322,24 +269,7 @@
     };
 
     checkSession();
-
-    // Register Service Worker for offline support and caching
-    if ('serviceWorker' in navigator) {
-      serviceWorkerManager.register().then((registration) => {
-        if (registration) {
-          console.log('✅ Service Worker registered for offline support');
-        }
-      }).catch((error) => {
-        console.warn('⚠️ Service Worker registration failed:', error);
-      });
-
-      // Listen for Service Worker updates
-      window.addEventListener('service-worker-update', () => {
-        console.log('📦 Service Worker update available');
-        showSuccess('Update Available', 'A new version of the app is available. Refresh to update.');
-      });
-    }
-  }, [showSuccess]);
+  }, []);
 
   // Load projects when user changes
   useEffect(() => {
@@ -394,48 +324,7 @@
     } finally {
       setIsAISuggestionLoading(false);
     }
-<<<<<<< HEAD
-    setIsAISuggestionModalOpen(false);
-  };
-
-  // CRITICAL: Define ALL hooks here BEFORE any conditional returns
-  // This ensures hooks are called in the same order every render, regardless of user state
-  const currentNavItemOrDefault = currentNavItem || { screen: 'global-dashboard' as Screen, params: {}, project: undefined };
-  const { screen: navScreen, params: navParams, project: navProject } = currentNavItemOrDefault;
-
-  const getSidebarProject = useMemo(() => {
-    if (navProject) {
-      return navProject;
-    }
-    return {
-      ...MOCK_PROJECT,
-      id: '',
-      name: 'Global View',
-      location: `Welcome, ${currentUser?.name || 'User'}`,
-    };
-  }, [navProject, currentUser?.name]);
-
-  const sidebarGoHome = useCallback(() => {
-    if (currentUser?.role === 'developer') {
-      navigateToModule('developer-console');
-      return;
-    }
-    if (currentUser?.role === 'super_admin') {
-      navigateToModule('unified-admin');
-      return;
-    }
-    if (currentUser?.role === 'company_admin') {
-      navigateToModule('company-admin-dashboard');
-      return;
-    }
-    goHome();
-  }, [currentUser?.role, navigateToModule, goHome]);
-
-  // ALWAYS render something - never return null
-  // This ensures React is mounted and listening for events
-=======
   }, [addToast, currentUser]);
->>>>>>> 2e566061
 
   // Show loading screen while checking session
   if (!sessionChecked) {
@@ -451,110 +340,6 @@
 
   // Show auth screen if not logged in
   if (!currentUser) {
-<<<<<<< HEAD
-    console.log('🚫 [App.tsx] No currentUser - checking if login screen should show');
-    console.log('📊 [App.tsx] Show login screen:', showLoginScreen);
-    console.log('📊 [App.tsx] Session checked:', sessionChecked);
-
-    // If login button was clicked, show login screen
-    if (showLoginScreen) {
-      console.log('🔐 [App.tsx] Showing login screen');
-      return (
-        <div className="bg-slate-100 min-h-screen flex items-center justify-center">
-          <AuthScreen onLoginSuccess={handleLoginSuccess} />
-        </div>
-      );
-    }
-
-    // Otherwise, render empty div (NOT null) - let marketing site show
-    console.log('📊 [App.tsx] Marketing site visible - rendering empty div');
-    return <div id="react-placeholder" className="hidden" />;
-  }
-
-  console.log('✅ Current user exists - showing app:', currentUser.name);
-  console.log('📊 Navigation stack length:', navigationStack.length);
-  console.log('📊 Current nav item:', currentNavItem);
-
-  // Use the hooks that were defined earlier (before any early returns)
-  const screen = navScreen;
-  const params = navParams;
-  const project = navProject;
-
-  // If no navigation stack, show dashboard directly
-  if (!currentNavItem || navigationStack.length === 0) {
-    console.log('🏠 No navigation - showing dashboard directly');
-    console.log('🎯 Current user role at render:', currentUser?.role);
-    console.log('🎯 Is developer at render?', currentUser?.role === 'developer');
-    const dashboardProps = {
-      currentUser,
-      navigateTo,
-      onDeepLink: handleDeepLinkWrapper,
-      onQuickAction: handleQuickAction,
-      onSuggestAction: handleSuggestAction,
-      selectProject: (id: string) => {
-        const project = allProjects.find(p => p.id === id);
-        if (project) selectProject(project);
-      },
-      can: () => true, // Simple permission check - allow all for now
-      goBack
-    };
-
-    // Developer role - use normal screen rendering instead of early return
-    // This allows the developer-console screen to be rendered properly
-    if (currentUser.role === 'developer') {
-      console.log('🎯 DEVELOPER ROLE DETECTED - Using normal screen rendering');
-      console.log('👤 Current user:', currentUser);
-      // Continue to normal screen rendering below
-    }
-    if (currentUser.role === 'super_admin') {
-      console.log('🎯 SUPER ADMIN ROLE DETECTED - Rendering Unified Admin Dashboard');
-      return (
-        <Suspense fallback={<ScreenLoader />}>
-          <UnifiedAdminDashboard
-            currentUser={currentUser}
-          />
-        </Suspense>
-      );
-    }
-    if (currentUser.role === 'company_admin') {
-      console.log('🎯 COMPANY ADMIN ROLE DETECTED - Rendering Company Admin Dashboard V2');
-      return (
-        <Suspense fallback={<ScreenLoader />}>
-          <CompanyAdminDashboardV2
-            currentUser={currentUser}
-            navigateTo={(screen: string, params?: any) => {
-              console.log('Company Admin navigating to:', screen, params);
-              // Map section IDs to actual screens
-              const sectionScreenMap: Record<string, string> = {
-                'projects': 'projects-management',
-                'tasks': 'tasks-management',
-                'daily-logs': 'daily-logs-management',
-                'rfis': 'rfi-management',
-                'documents': 'documents-management',
-                'billing': 'billing-payments-management',
-                'analytics': 'analytics-reports',
-                'marketplace': 'marketplace-management',
-                'teams': 'platform-admin',
-                'clients': 'platform-admin',
-                'settings': 'platform-admin',
-                'safety-reports': 'platform-admin',
-                'quality-control': 'platform-admin',
-                'time-tracking': 'platform-admin',
-                'equipment': 'platform-admin',
-                'procurement': 'platform-admin',
-                'inspections': 'platform-admin',
-                'workforce': 'platform-admin'
-              };
-              const targetScreen = sectionScreenMap[screen] || screen;
-              navigateToModule(targetScreen as any, params);
-            }}
-            isDarkMode={true}
-          />
-        </Suspense>
-      );
-    }
-=======
->>>>>>> 2e566061
     return (
       <ErrorBoundary>
         <AuthScreen onLoginSuccess={setCurrentUser} />
@@ -563,46 +348,6 @@
     );
   }
 
-<<<<<<< HEAD
-  console.log('📺 Rendering screen:', screen);
-  console.log('📺 Current user role:', currentUser?.role);
-  console.log('📺 Navigation stack:', navigationStack);
-  const ScreenComponent = SCREEN_COMPONENTS[screen] || PlaceholderToolScreen;
-  console.log('📺 Screen component:', ScreenComponent.name);
-
-  // Now do early returns AFTER hooks are called
-  if (screen === 'my-apps-desktop') {
-    return (
-      <Suspense fallback={<ScreenLoader />}>
-        <Base44Clone user={currentUser} onLogout={handleLogout} />
-      </Suspense>
-    );
-  }
-
-  // Developer console should render without AppLayout to avoid hook issues
-  if (screen === 'developer-console' && currentUser?.role === 'developer') {
-    return (
-      <Suspense fallback={<ScreenLoader />}>
-        <MinimalDeveloperConsole
-          onLogout={handleLogout}
-          navigateTo={navigateTo}
-        />
-      </Suspense>
-    );
-  }
-
-  // For developer role, skip AppLayout entirely
-  if (currentUser?.role === 'developer') {
-    return (
-      <Suspense fallback={<ScreenLoader />}>
-        <MinimalDeveloperConsole
-          onLogout={handleLogout}
-          navigateTo={navigateTo}
-        />
-      </Suspense>
-    );
-  }
-=======
   // Get current screen component with safety check - memoized for performance
   const currentScreenData = useMemo(() => {
     const { screen, params, project } = currentNavItem || {
@@ -621,7 +366,6 @@
   }, [currentNavItem]);
 
   const { screen, params, project, ScreenComponent, isModuleScreen } = currentScreenData;
->>>>>>> 2e566061
 
   return (
     <ErrorBoundary>
@@ -722,20 +466,6 @@
               }}
               title={projectSelectorTitle}
               currentUser={currentUser}
-<<<<<<< HEAD
-              selectProject={selectProject}
-              navigateTo={navigateTo}
-              onLogout={handleLogout}
-              onDeepLink={handleDeepLink}
-              onQuickAction={handleQuickAction}
-              onSuggestAction={handleSuggestAction}
-              openProjectSelector={openProjectSelector}
-              project={project}
-              goBack={goBack}
-              can={can}
-              {...params}
-=======
->>>>>>> 2e566061
             />
           )}
 
