--- conflicted
+++ resolved
@@ -52,7 +52,6 @@
 import { createAgentKitRouter } from './routes/agentkit';
 import { createWorkflowsRouter } from './routes/workflows';
 import { createAutomationsRouter } from './routes/automations';
-<<<<<<< HEAD
 import { createMyApplicationsRouter } from './routes/my-applications';
 import createCodexMCPRoutes from './routes/codex-mcp.js';
 import { createSubscriptionService, SubscriptionService } from './services/subscription-service';
@@ -82,11 +81,6 @@
   registerSchema,
   refreshTokenSchema
 } from './utils/validation';
-=======
-import tendersRouter from './routes/tenders';
-import bidsRouter from './routes/bids';
-
->>>>>>> f74f78be
 
 
 // Setup process-level error handlers (MUST be before any other code)
@@ -260,11 +254,7 @@
         // Register Auth routes
         console.log('🔐 Registering Auth routes...');
 
-<<<<<<< HEAD
         app.post('/api/auth/login', authRateLimit, validateBody(loginSchema), (req, res) => {
-=======
-        app.post('/api/auth/login', async (req, res) => {
->>>>>>> f74f78be
             try {
                 const { email, password } = req.body;
 
@@ -291,32 +281,11 @@
             }
         });
 
-<<<<<<< HEAD
         app.post('/api/auth/register', authRateLimit, validateBody(registerSchema), (req, res) => {
-=======
-        app.post('/api/auth/register', async (req, res) => {
->>>>>>> f74f78be
             try {
                 const { email, password, firstName, lastName, role, companyId } = req.body;
 
-<<<<<<< HEAD
                 const result = auth.register(db, email, password, name, companyName);
-=======
-                if (!email || !password || !firstName || !lastName) {
-                    return res.status(400).json({
-                        error: 'Email, password, first name, and last name are required'
-                    });
-                }
-
-                const result = auth.register(db, email, password, firstName, lastName, role, companyId);
-
-                if (!result) {
-                    return res.status(400).json({
-                        success: false,
-                        error: 'Registration failed - email may already exist'
-                    });
-                }
->>>>>>> f74f78be
 
                 res.json({
                     success: true,
@@ -408,17 +377,7 @@
         app.use('/api/documents', generalRateLimit, createDocumentsRouter(db));
         console.log('  ✓ /api/documents');
 
-<<<<<<< HEAD
         app.use('/api/modules', generalRateLimit, createModulesRouter(db));
-=======
-        app.use('/api/tenders', tendersRouter);
-        console.log('  ✓ /api/tenders');
-
-        app.use('/api/bids', bidsRouter);
-        console.log('  ✓ /api/bids');
-
-        app.use('/api/modules', createModulesRouter(db));
->>>>>>> f74f78be
         console.log('  ✓ /api/modules');
 
         app.use('/api/admin', adminRateLimit, createAdminRouter(db));
