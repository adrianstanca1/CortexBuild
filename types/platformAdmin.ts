/**
 * Platform Admin Types
 *
 * Type definitions for platform-wide administration features
 */

<<<<<<< HEAD
import { Company, AIAgent, CompanySubscription } from '../types';
=======
import { Company } from '../types';

// Subscription interface for platform admin (if not exported from types)
export interface Subscription {
  id: string;
  company_id: string;
  plan_id: string;
  status: 'active' | 'suspended' | 'cancelled';
  start_date: string;
  end_date?: string;
  created_at: string;
  updated_at: string;
}
>>>>>>> f74f78be

// ============================================================================
// PLATFORM STATISTICS
// ============================================================================

export interface PlatformStats {
    active_companies: number;
    total_companies: number;
    total_users: number;
    total_projects: number;
    total_tasks: number;
    active_subscriptions: number;
    monthly_revenue: number;
}

// ============================================================================
// COMPANY DETAILS
// ============================================================================

export interface CompanyDetails extends Company {
    plan: string;
    user_count: number;
    project_count: number;
    task_count: number;
    subscription_count: number;
    monthly_spend: number;
}

// ============================================================================
// AGENT STATISTICS
// ============================================================================

export interface AgentStats {
    id: string;
    name: string;
    description: string;
    category: string;
    status: string;
    icon: string;
    subscription_count: number;
    monthly_revenue: number;
}

// ============================================================================
// AUDIT LOG
// ============================================================================

export interface AuditLog {
    id: string;
    user_id: string;
    company_id: string;
    action: string;
    resource_type?: string;
    resource_id?: string;
    details: Record<string, any>;
    ip_address?: string;
    user_agent?: string;
    created_at: string;
    
    // Joined data
    user_name?: string;
    company_name?: string;
}

// ============================================================================
// PLATFORM METRICS
// ============================================================================

export interface PlatformMetrics {
    // Growth metrics
    new_companies_this_month: number;
    new_users_this_month: number;
    new_projects_this_month: number;
    
    // Revenue metrics
    mrr: number; // Monthly Recurring Revenue
    arr: number; // Annual Recurring Revenue
    revenue_growth: number; // Percentage
    
    // Engagement metrics
    active_users_today: number;
    active_users_this_week: number;
    active_users_this_month: number;
    
    // Plan distribution
    free_plan_count: number;
    professional_plan_count: number;
    enterprise_plan_count: number;
    
    // Agent metrics
    most_popular_agent: string;
    total_agent_subscriptions: number;
    agent_revenue: number;
}

// ============================================================================
// ACTIVITY FEED
// ============================================================================

export interface ActivityItem {
    id: string;
    type: 'company_created' | 'user_registered' | 'project_created' | 'subscription_created' | 'subscription_cancelled';
    title: string;
    description: string;
    company_id?: string;
    company_name?: string;
    user_id?: string;
    user_name?: string;
    timestamp: string;
    icon: string;
    color: string;
}

// ============================================================================
// REVENUE BREAKDOWN
// ============================================================================

export interface RevenueBreakdown {
    plan_revenue: {
        free: number;
        professional: number;
        enterprise: number;
    };
    agent_revenue: {
        [agentSlug: string]: number;
    };
    total_revenue: number;
}

// ============================================================================
// COMPANY MANAGEMENT
// ============================================================================

export interface CompanyManagementAction {
    type: 'activate' | 'suspend' | 'cancel' | 'upgrade' | 'downgrade';
    company_id: string;
    reason?: string;
    new_plan?: 'free' | 'professional' | 'enterprise';
}

// ============================================================================
// USER MANAGEMENT
// ============================================================================

export interface PlatformUser {
    id: string;
    email: string;
    name: string;
    role: string;
    company_id: string;
    company_name: string;
    company_plan: string;
    created_at: string;
    last_login?: string;
}

// ============================================================================
// SYSTEM HEALTH
// ============================================================================

export interface SystemHealth {
    status: 'healthy' | 'degraded' | 'down';
    database: {
        status: 'connected' | 'disconnected';
        response_time_ms: number;
    };
    api: {
        status: 'operational' | 'slow' | 'down';
        response_time_ms: number;
    };
    storage: {
        used_gb: number;
        total_gb: number;
        percentage: number;
    };
    uptime_percentage: number;
}

// ============================================================================
// CHART DATA
// ============================================================================

export interface ChartDataPoint {
    date: string;
    value: number;
    label?: string;
}

export interface ChartData {
    labels: string[];
    datasets: {
        label: string;
        data: number[];
        backgroundColor?: string | string[];
        borderColor?: string | string[];
    }[];
}

// ============================================================================
// PLATFORM DASHBOARD DATA
// ============================================================================

export interface PlatformDashboardData {
    stats: PlatformStats;
    metrics: PlatformMetrics;
    companies: CompanyDetails[];
    agents: AgentStats[];
    recentActivity: ActivityItem[];
    revenueBreakdown: RevenueBreakdown;
    systemHealth: SystemHealth;
    
    // Chart data
    companiesGrowthChart: ChartData;
    revenueGrowthChart: ChartData;
    planDistributionChart: ChartData;
    agentPopularityChart: ChartData;
}

// ============================================================================
// FILTERS & SORTING
// ============================================================================

export interface CompanyFilter {
    status?: 'active' | 'suspended' | 'cancelled';
    plan?: 'free' | 'professional' | 'enterprise';
    search?: string;
    sortBy?: 'name' | 'created_at' | 'user_count' | 'project_count' | 'monthly_spend';
    sortOrder?: 'asc' | 'desc';
}

export interface UserFilter {
    role?: string;
    company_id?: string;
    search?: string;
    sortBy?: 'name' | 'email' | 'created_at';
    sortOrder?: 'asc' | 'desc';
}

export interface AuditLogFilter {
    user_id?: string;
    company_id?: string;
    action?: string;
    resource_type?: string;
    start_date?: string;
    end_date?: string;
    limit?: number;
}<|MERGE_RESOLUTION|>--- conflicted
+++ resolved
@@ -4,23 +4,7 @@
  * Type definitions for platform-wide administration features
  */
 
-<<<<<<< HEAD
 import { Company, AIAgent, CompanySubscription } from '../types';
-=======
-import { Company } from '../types';
-
-// Subscription interface for platform admin (if not exported from types)
-export interface Subscription {
-  id: string;
-  company_id: string;
-  plan_id: string;
-  status: 'active' | 'suspended' | 'cancelled';
-  start_date: string;
-  end_date?: string;
-  created_at: string;
-  updated_at: string;
-}
->>>>>>> f74f78be
 
 // ============================================================================
 // PLATFORM STATISTICS
